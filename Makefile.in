--- conflicted
+++ resolved
@@ -406,12 +406,8 @@
   $(TOP)/src/test_tclvar.c \
   $(TOP)/src/test_thread.c \
   $(TOP)/src/test_vfs.c \
-<<<<<<< HEAD
-  $(TOP)/src/test_wsd.c \
-=======
   $(TOP)/src/test_windirent.c \
   $(TOP)/src/test_wsd.c       \
->>>>>>> f7ce4291
   $(TOP)/ext/fts3/fts3_term.c \
   $(TOP)/ext/fts3/fts3_test.c  \
   $(TOP)/ext/session/test_session.c \
