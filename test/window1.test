--- conflicted
+++ resolved
@@ -701,11 +701,30 @@
 }
 
 #-------------------------------------------------------------------------
-<<<<<<< HEAD
+do_execsql_test 17.0 {
+  CREATE TABLE t8(a);
+  INSERT INTO t8 VALUES(1), (2), (3);
+}
+
+do_execsql_test 17.1 {
+  SELECT +sum(0) OVER () ORDER BY +sum(0) OVER ();
+} {0}
+
+do_execsql_test 17.2 {
+  select +sum(a) OVER () FROM t8 ORDER BY +sum(a) OVER () DESC;
+} {6 6 6}
+
+do_execsql_test 17.3 {
+  SELECT 10+sum(a) OVER (ORDER BY a) 
+  FROM t8 
+  ORDER BY 10+sum(a) OVER (ORDER BY a) DESC;
+} {16 13 11}
+
+#-------------------------------------------------------------------------
 # Test error cases from chaining window definitions.
 #
 reset_db
-do_execsql_test 17.0 {
+do_execsql_test 18.0 {
   DROP TABLE IF EXISTS t1;
   CREATE TABLE t1(a INTEGER PRIMARY KEY, b TEXT, c TEXT, d INTEGER);
   INSERT INTO t1 VALUES(1, 'odd',  'one',   1);
@@ -741,7 +760,7 @@
              win2 AS (win1 ORDER BY d)
   } {cannot override ORDER BY clause of window: win1}
 } {
-  do_catchsql_test 17.1.$tn $sql [list 1 $error]
+  do_catchsql_test 18.1.$tn $sql [list 1 $error]
 }
 
 foreach {tn sql error} {
@@ -765,35 +784,35 @@
       WINDOW win1 AS (ORDER BY b)
   } {cannot override ORDER BY clause of window: win1}
 } {
-  do_catchsql_test 17.2.$tn $sql [list 1 $error]
-}
-
-do_execsql_test 17.3.1 {
+  do_catchsql_test 18.2.$tn $sql [list 1 $error]
+}
+
+do_execsql_test 18.3.1 {
   SELECT group_concat(c, '.') OVER (PARTITION BY b ORDER BY c)
   FROM t1
 } {four four.six four.six.two five five.one five.one.three}
 
-do_execsql_test 17.3.2 {
+do_execsql_test 18.3.2 {
   SELECT group_concat(c, '.') OVER (win1 ORDER BY c)
   FROM t1
   WINDOW win1 AS (PARTITION BY b)
 } {four four.six four.six.two five five.one five.one.three}
 
-do_execsql_test 17.3.3 {
+do_execsql_test 18.3.3 {
   SELECT group_concat(c, '.') OVER win2
   FROM t1
   WINDOW win1 AS (PARTITION BY b),
          win2 AS (win1 ORDER BY c)
 } {four four.six four.six.two five five.one five.one.three}
 
-do_execsql_test 17.3.4 {
+do_execsql_test 18.3.4 {
   SELECT group_concat(c, '.') OVER (win2)
   FROM t1
   WINDOW win1 AS (PARTITION BY b),
          win2 AS (win1 ORDER BY c)
 } {four four.six four.six.two five five.one five.one.three}
 
-do_execsql_test 17.3.5 {
+do_execsql_test 18.3.5 {
   SELECT group_concat(c, '.') OVER win5
   FROM t1
   WINDOW win1 AS (PARTITION BY b),
@@ -802,26 +821,5 @@
          win4 AS (win3),
          win5 AS (win4 ORDER BY c)
 } {four four.six four.six.two five five.one five.one.three}
-=======
-do_execsql_test 17.0 {
-  CREATE TABLE t8(a);
-  INSERT INTO t8 VALUES(1), (2), (3);
-}
-
-do_execsql_test 17.1 {
-  SELECT +sum(0) OVER () ORDER BY +sum(0) OVER ();
-} {0}
-
-do_execsql_test 17.2 {
-  select +sum(a) OVER () FROM t8 ORDER BY +sum(a) OVER () DESC;
-} {6 6 6}
-
-do_execsql_test 17.3 {
-  SELECT 10+sum(a) OVER (ORDER BY a) 
-  FROM t8 
-  ORDER BY 10+sum(a) OVER (ORDER BY a) DESC;
-} {16 13 11}
-
->>>>>>> 4474e869
 
 finish_test