/*
** 2006 June 7
**
** The author disclaims copyright to this source code.  In place of
** a legal notice, here is a blessing:
**
**    May you do good and not evil.
**    May you find forgiveness for yourself and forgive others.
**    May you share freely, never taking more than you give.
**
*************************************************************************
** This header file defines the SQLite interface for use by
** shared libraries that want to be imported as extensions into
** an SQLite instance.  Shared libraries that intend to be loaded
** as extensions by SQLite should #include this file instead of 
** sqlite3.h.
*/
#ifndef SQLITE3EXT_H
#define SQLITE3EXT_H
#include "sqlite3.h"

/*
** The following structure holds pointers to all of the SQLite API
** routines.
**
** WARNING:  In order to maintain backwards compatibility, add new
** interfaces to the end of this structure only.  If you insert new
** interfaces in the middle of this structure, then older different
** versions of SQLite will not be able to load each other's shared
** libraries!
*/
struct sqlite3_api_routines {
  void * (*aggregate_context)(sqlite3_context*,int nBytes);
  int  (*aggregate_count)(sqlite3_context*);
  int  (*bind_blob)(sqlite3_stmt*,int,const void*,int n,void(*)(void*));
  int  (*bind_double)(sqlite3_stmt*,int,double);
  int  (*bind_int)(sqlite3_stmt*,int,int);
  int  (*bind_int64)(sqlite3_stmt*,int,sqlite_int64);
  int  (*bind_null)(sqlite3_stmt*,int);
  int  (*bind_parameter_count)(sqlite3_stmt*);
  int  (*bind_parameter_index)(sqlite3_stmt*,const char*zName);
  const char * (*bind_parameter_name)(sqlite3_stmt*,int);
  int  (*bind_text)(sqlite3_stmt*,int,const char*,int n,void(*)(void*));
  int  (*bind_text16)(sqlite3_stmt*,int,const void*,int,void(*)(void*));
  int  (*bind_value)(sqlite3_stmt*,int,const sqlite3_value*);
  int  (*busy_handler)(sqlite3*,int(*)(void*,int),void*);
  int  (*busy_timeout)(sqlite3*,int ms);
  int  (*changes)(sqlite3*);
  int  (*close)(sqlite3*);
  int  (*collation_needed)(sqlite3*,void*,void(*)(void*,sqlite3*,
                           int eTextRep,const char*));
  int  (*collation_needed16)(sqlite3*,void*,void(*)(void*,sqlite3*,
                             int eTextRep,const void*));
  const void * (*column_blob)(sqlite3_stmt*,int iCol);
  int  (*column_bytes)(sqlite3_stmt*,int iCol);
  int  (*column_bytes16)(sqlite3_stmt*,int iCol);
  int  (*column_count)(sqlite3_stmt*pStmt);
  const char * (*column_database_name)(sqlite3_stmt*,int);
  const void * (*column_database_name16)(sqlite3_stmt*,int);
  const char * (*column_decltype)(sqlite3_stmt*,int i);
  const void * (*column_decltype16)(sqlite3_stmt*,int);
  double  (*column_double)(sqlite3_stmt*,int iCol);
  int  (*column_int)(sqlite3_stmt*,int iCol);
  sqlite_int64  (*column_int64)(sqlite3_stmt*,int iCol);
  const char * (*column_name)(sqlite3_stmt*,int);
  const void * (*column_name16)(sqlite3_stmt*,int);
  const char * (*column_origin_name)(sqlite3_stmt*,int);
  const void * (*column_origin_name16)(sqlite3_stmt*,int);
  const char * (*column_table_name)(sqlite3_stmt*,int);
  const void * (*column_table_name16)(sqlite3_stmt*,int);
  const unsigned char * (*column_text)(sqlite3_stmt*,int iCol);
  const void * (*column_text16)(sqlite3_stmt*,int iCol);
  int  (*column_type)(sqlite3_stmt*,int iCol);
  sqlite3_value* (*column_value)(sqlite3_stmt*,int iCol);
  void * (*commit_hook)(sqlite3*,int(*)(void*),void*);
  int  (*complete)(const char*sql);
  int  (*complete16)(const void*sql);
  int  (*create_collation)(sqlite3*,const char*,int,void*,
                           int(*)(void*,int,const void*,int,const void*));
  int  (*create_collation16)(sqlite3*,const void*,int,void*,
                             int(*)(void*,int,const void*,int,const void*));
  int  (*create_function)(sqlite3*,const char*,int,int,void*,
                          void (*xFunc)(sqlite3_context*,int,sqlite3_value**),
                          void (*xStep)(sqlite3_context*,int,sqlite3_value**),
                          void (*xFinal)(sqlite3_context*));
  int  (*create_function16)(sqlite3*,const void*,int,int,void*,
                            void (*xFunc)(sqlite3_context*,int,sqlite3_value**),
                            void (*xStep)(sqlite3_context*,int,sqlite3_value**),
                            void (*xFinal)(sqlite3_context*));
  int (*create_module)(sqlite3*,const char*,const sqlite3_module*,void*);
  int  (*data_count)(sqlite3_stmt*pStmt);
  sqlite3 * (*db_handle)(sqlite3_stmt*);
  int (*declare_vtab)(sqlite3*,const char*);
  int  (*enable_shared_cache)(int);
  int  (*errcode)(sqlite3*db);
  const char * (*errmsg)(sqlite3*);
  const void * (*errmsg16)(sqlite3*);
  int  (*exec)(sqlite3*,const char*,sqlite3_callback,void*,char**);
  int  (*expired)(sqlite3_stmt*);
  int  (*finalize)(sqlite3_stmt*pStmt);
  void  (*free)(void*);
  void  (*free_table)(char**result);
  int  (*get_autocommit)(sqlite3*);
  void * (*get_auxdata)(sqlite3_context*,int);
  int  (*get_table)(sqlite3*,const char*,char***,int*,int*,char**);
  int  (*global_recover)(void);
  void  (*interruptx)(sqlite3*);
  sqlite_int64  (*last_insert_rowid)(sqlite3*);
  const char * (*libversion)(void);
  int  (*libversion_number)(void);
  void *(*malloc)(int);
  char * (*mprintf)(const char*,...);
  int  (*open)(const char*,sqlite3**);
  int  (*open16)(const void*,sqlite3**);
  int  (*prepare)(sqlite3*,const char*,int,sqlite3_stmt**,const char**);
  int  (*prepare16)(sqlite3*,const void*,int,sqlite3_stmt**,const void**);
  void * (*profile)(sqlite3*,void(*)(void*,const char*,sqlite_uint64),void*);
  void  (*progress_handler)(sqlite3*,int,int(*)(void*),void*);
  void *(*realloc)(void*,int);
  int  (*reset)(sqlite3_stmt*pStmt);
  void  (*result_blob)(sqlite3_context*,const void*,int,void(*)(void*));
  void  (*result_double)(sqlite3_context*,double);
  void  (*result_error)(sqlite3_context*,const char*,int);
  void  (*result_error16)(sqlite3_context*,const void*,int);
  void  (*result_int)(sqlite3_context*,int);
  void  (*result_int64)(sqlite3_context*,sqlite_int64);
  void  (*result_null)(sqlite3_context*);
  void  (*result_text)(sqlite3_context*,const char*,int,void(*)(void*));
  void  (*result_text16)(sqlite3_context*,const void*,int,void(*)(void*));
  void  (*result_text16be)(sqlite3_context*,const void*,int,void(*)(void*));
  void  (*result_text16le)(sqlite3_context*,const void*,int,void(*)(void*));
  void  (*result_value)(sqlite3_context*,sqlite3_value*);
  void * (*rollback_hook)(sqlite3*,void(*)(void*),void*);
  int  (*set_authorizer)(sqlite3*,int(*)(void*,int,const char*,const char*,
                         const char*,const char*),void*);
  void  (*set_auxdata)(sqlite3_context*,int,void*,void (*)(void*));
  char * (*xsnprintf)(int,char*,const char*,...);
  int  (*step)(sqlite3_stmt*);
  int  (*table_column_metadata)(sqlite3*,const char*,const char*,const char*,
                                char const**,char const**,int*,int*,int*);
  void  (*thread_cleanup)(void);
  int  (*total_changes)(sqlite3*);
  void * (*trace)(sqlite3*,void(*xTrace)(void*,const char*),void*);
  int  (*transfer_bindings)(sqlite3_stmt*,sqlite3_stmt*);
  void * (*update_hook)(sqlite3*,void(*)(void*,int ,char const*,char const*,
                                         sqlite_int64),void*);
  void * (*user_data)(sqlite3_context*);
  const void * (*value_blob)(sqlite3_value*);
  int  (*value_bytes)(sqlite3_value*);
  int  (*value_bytes16)(sqlite3_value*);
  double  (*value_double)(sqlite3_value*);
  int  (*value_int)(sqlite3_value*);
  sqlite_int64  (*value_int64)(sqlite3_value*);
  int  (*value_numeric_type)(sqlite3_value*);
  const unsigned char * (*value_text)(sqlite3_value*);
  const void * (*value_text16)(sqlite3_value*);
  const void * (*value_text16be)(sqlite3_value*);
  const void * (*value_text16le)(sqlite3_value*);
  int  (*value_type)(sqlite3_value*);
  char *(*vmprintf)(const char*,va_list);
  /* Added ??? */
  int (*overload_function)(sqlite3*, const char *zFuncName, int nArg);
  /* Added by 3.3.13 */
  int (*prepare_v2)(sqlite3*,const char*,int,sqlite3_stmt**,const char**);
  int (*prepare16_v2)(sqlite3*,const void*,int,sqlite3_stmt**,const void**);
  int (*clear_bindings)(sqlite3_stmt*);
  /* Added by 3.4.1 */
  int (*create_module_v2)(sqlite3*,const char*,const sqlite3_module*,void*,
                          void (*xDestroy)(void *));
  /* Added by 3.5.0 */
  int (*bind_zeroblob)(sqlite3_stmt*,int,int);
  int (*blob_bytes)(sqlite3_blob*);
  int (*blob_close)(sqlite3_blob*);
  int (*blob_open)(sqlite3*,const char*,const char*,const char*,sqlite3_int64,
                   int,sqlite3_blob**);
  int (*blob_read)(sqlite3_blob*,void*,int,int);
  int (*blob_write)(sqlite3_blob*,const void*,int,int);
  int (*create_collation_v2)(sqlite3*,const char*,int,void*,
                             int(*)(void*,int,const void*,int,const void*),
                             void(*)(void*));
  int (*file_control)(sqlite3*,const char*,int,void*);
  sqlite3_int64 (*memory_highwater)(int);
  sqlite3_int64 (*memory_used)(void);
  sqlite3_mutex *(*mutex_alloc)(int);
  void (*mutex_enter)(sqlite3_mutex*);
  void (*mutex_free)(sqlite3_mutex*);
  void (*mutex_leave)(sqlite3_mutex*);
  int (*mutex_try)(sqlite3_mutex*);
  int (*open_v2)(const char*,sqlite3**,int,const char*);
  int (*release_memory)(int);
  void (*result_error_nomem)(sqlite3_context*);
  void (*result_error_toobig)(sqlite3_context*);
  int (*sleep)(int);
  void (*soft_heap_limit)(int);
  sqlite3_vfs *(*vfs_find)(const char*);
  int (*vfs_register)(sqlite3_vfs*,int);
  int (*vfs_unregister)(sqlite3_vfs*);
  int (*xthreadsafe)(void);
  void (*result_zeroblob)(sqlite3_context*,int);
  void (*result_error_code)(sqlite3_context*,int);
  int (*test_control)(int, ...);
  void (*randomness)(int,void*);
  sqlite3 *(*context_db_handle)(sqlite3_context*);
  int (*extended_result_codes)(sqlite3*,int);
  int (*limit)(sqlite3*,int,int);
  sqlite3_stmt *(*next_stmt)(sqlite3*,sqlite3_stmt*);
  const char *(*sql)(sqlite3_stmt*);
  int (*status)(int,int*,int*,int);
  int (*backup_finish)(sqlite3_backup*);
  sqlite3_backup *(*backup_init)(sqlite3*,const char*,sqlite3*,const char*);
  int (*backup_pagecount)(sqlite3_backup*);
  int (*backup_remaining)(sqlite3_backup*);
  int (*backup_step)(sqlite3_backup*,int);
  const char *(*compileoption_get)(int);
  int (*compileoption_used)(const char*);
  int (*create_function_v2)(sqlite3*,const char*,int,int,void*,
                            void (*xFunc)(sqlite3_context*,int,sqlite3_value**),
                            void (*xStep)(sqlite3_context*,int,sqlite3_value**),
                            void (*xFinal)(sqlite3_context*),
                            void(*xDestroy)(void*));
  int (*db_config)(sqlite3*,int,...);
  sqlite3_mutex *(*db_mutex)(sqlite3*);
  int (*db_status)(sqlite3*,int,int*,int*,int);
  int (*extended_errcode)(sqlite3*);
  void (*log)(int,const char*,...);
  sqlite3_int64 (*soft_heap_limit64)(sqlite3_int64);
  const char *(*sourceid)(void);
  int (*stmt_status)(sqlite3_stmt*,int,int);
  int (*strnicmp)(const char*,const char*,int);
  int (*unlock_notify)(sqlite3*,void(*)(void**,int),void*);
  int (*wal_autocheckpoint)(sqlite3*,int);
  int (*wal_checkpoint)(sqlite3*,const char*);
  void *(*wal_hook)(sqlite3*,int(*)(void*,sqlite3*,const char*,int),void*);
  int (*blob_reopen)(sqlite3_blob*,sqlite3_int64);
  int (*vtab_config)(sqlite3*,int op,...);
  int (*vtab_on_conflict)(sqlite3*);
  /* Version 3.7.16 and later */
  int (*close_v2)(sqlite3*);
  const char *(*db_filename)(sqlite3*,const char*);
  int (*db_readonly)(sqlite3*,const char*);
  int (*db_release_memory)(sqlite3*);
  const char *(*errstr)(int);
  int (*stmt_busy)(sqlite3_stmt*);
  int (*stmt_readonly)(sqlite3_stmt*);
  int (*stricmp)(const char*,const char*);
  int (*uri_boolean)(const char*,const char*,int);
  sqlite3_int64 (*uri_int64)(const char*,const char*,sqlite3_int64);
  const char *(*uri_parameter)(const char*,const char*);
  char *(*xvsnprintf)(int,char*,const char*,va_list);
  int (*wal_checkpoint_v2)(sqlite3*,const char*,int,int*,int*);
  /* Version 3.8.7 and later */
  int (*auto_extension)(void(*)(void));
  int (*bind_blob64)(sqlite3_stmt*,int,const void*,sqlite3_uint64,
                     void(*)(void*));
  int (*bind_text64)(sqlite3_stmt*,int,const char*,sqlite3_uint64,
                      void(*)(void*),unsigned char);
  int (*cancel_auto_extension)(void(*)(void));
  int (*load_extension)(sqlite3*,const char*,const char*,char**);
  void *(*malloc64)(sqlite3_uint64);
  sqlite3_uint64 (*msize)(void*);
  void *(*realloc64)(void*,sqlite3_uint64);
  void (*reset_auto_extension)(void);
  void (*result_blob64)(sqlite3_context*,const void*,sqlite3_uint64,
                        void(*)(void*));
  void (*result_text64)(sqlite3_context*,const char*,sqlite3_uint64,
                         void(*)(void*), unsigned char);
  int (*strglob)(const char*,const char*);
  /* Version 3.8.11 and later */
  sqlite3_value *(*value_dup)(const sqlite3_value*);
  void (*value_free)(sqlite3_value*);
  int (*result_zeroblob64)(sqlite3_context*,sqlite3_uint64);
  int (*bind_zeroblob64)(sqlite3_stmt*, int, sqlite3_uint64);
  /* Version 3.9.0 and later */
  unsigned int (*value_subtype)(sqlite3_value*);
  void (*result_subtype)(sqlite3_context*,unsigned int);
  /* Version 3.10.0 and later */
  int (*status64)(int,sqlite3_int64*,sqlite3_int64*,int);
  int (*strlike)(const char*,const char*,unsigned int);
  int (*db_cacheflush)(sqlite3*);
  /* Version 3.12.0 and later */
  int (*system_errno)(sqlite3*);
  /* Version 3.14.0 and later */
  int (*trace_v2)(sqlite3*,unsigned,int(*)(unsigned,void*,void*,void*),void*);
  char *(*expanded_sql)(sqlite3_stmt*);
  /* Version 3.18.0 and later */
  void (*set_last_insert_rowid)(sqlite3*,sqlite3_int64);
  /* Version 3.20.0 and later */
  int (*prepare_v3)(sqlite3*,const char*,int,unsigned int,
                    sqlite3_stmt**,const char**);
  int (*prepare16_v3)(sqlite3*,const void*,int,unsigned int,
                      sqlite3_stmt**,const void**);
  int (*bind_pointer)(sqlite3_stmt*,int,void*,const char*,void(*)(void*));
  void (*result_pointer)(sqlite3_context*,void*,const char*,void(*)(void*));
  void *(*value_pointer)(sqlite3_value*,const char*);
  int (*vtab_nochange)(sqlite3_context*);
  int (*value_nochange)(sqlite3_value*);
  const char *(*vtab_collation)(sqlite3_index_info*,int);
  /* Version 3.24.0 and later */
  int (*keyword_count)(void);
  int (*keyword_name)(int,const char**,int*);
  int (*keyword_check)(const char*,int);
  sqlite3_str *(*str_new)(sqlite3*);
  char *(*str_finish)(sqlite3_str*);
  void (*str_appendf)(sqlite3_str*, const char *zFormat, ...);
  void (*str_vappendf)(sqlite3_str*, const char *zFormat, va_list);
  void (*str_append)(sqlite3_str*, const char *zIn, int N);
  void (*str_appendall)(sqlite3_str*, const char *zIn);
  void (*str_appendchar)(sqlite3_str*, int N, char C);
  void (*str_reset)(sqlite3_str*);
  int (*str_errcode)(sqlite3_str*);
  int (*str_length)(sqlite3_str*);
  char *(*str_value)(sqlite3_str*);
  /* Version 3.25.0 and later */
  int (*create_window_function)(sqlite3*,const char*,int,int,void*,
                            void (*xStep)(sqlite3_context*,int,sqlite3_value**),
                            void (*xFinal)(sqlite3_context*),
                            void (*xValue)(sqlite3_context*),
                            void (*xInv)(sqlite3_context*,int,sqlite3_value**),
                            void(*xDestroy)(void*));
  /* Version 3.26.0 and later */
  const char *(*normalized_sql)(sqlite3_stmt*);
  /* Version 3.28.0 and later */
  int (*stmt_isexplain)(sqlite3_stmt*);
  int (*value_frombind)(sqlite3_value*);
  /* Version 3.30.0 and later */
  int (*drop_modules)(sqlite3*,const char**);
  /* Version 3.31.0 and later */
  sqlite3_int64 (*hard_heap_limit64)(sqlite3_int64);
  const char *(*uri_key)(const char*,int);
  const char *(*filename_database)(const char*);
  const char *(*filename_journal)(const char*);
  const char *(*filename_wal)(const char*);
  /* Version 3.32.0 and later */
  const char *(*create_filename)(const char*,const char*,const char*,
                           int,const char**);
  void (*free_filename)(const char*);
  sqlite3_file *(*database_file_object)(const char*);
  /* Version 3.34.0 and later */
  int (*txn_state)(sqlite3*,const char*);
  /* Version 3.36.1 and later */
  sqlite3_int64 (*changes64)(sqlite3*);
  sqlite3_int64 (*total_changes64)(sqlite3*);
  /* Version 3.37.0 and later */
  int (*autovacuum_pages)(sqlite3*,
     unsigned int(*)(void*,const char*,unsigned int,unsigned int,unsigned int),
     void*, void(*)(void*));
  /* Version 3.38.0 and later */
  int (*error_offset)(sqlite3*);
  int (*vtab_rhs_value)(sqlite3_index_info*,int,sqlite3_value**);
  int (*vtab_distinct)(sqlite3_index_info*);
  int (*vtab_in)(sqlite3_index_info*,int,int);
  int (*vtab_in_first)(sqlite3_value*,sqlite3_value**);
  int (*vtab_in_next)(sqlite3_value*,sqlite3_value**);
  /* Version 3.39.0 and later */
  int (*deserialize)(sqlite3*,const char*,unsigned char*,
                     sqlite3_int64,sqlite3_int64,unsigned);
  unsigned char *(*serialize)(sqlite3*,const char *,sqlite3_int64*,
                              unsigned int);
  const char *(*db_name)(sqlite3*,int);
  /* Version 3.40.0 and later */
  int (*value_encoding)(sqlite3_value*);
  /* Version 3.41.0 and later */
  int (*is_interrupted)(sqlite3*);
<<<<<<< HEAD

};

struct libsql_api_routines {
    /* libSQL 0.1.1 */
  struct libsql_wal_methods *(*wal_methods_find)(const char *);
  int (*wal_methods_register)(struct libsql_wal_methods*);
  int (*wal_methods_unregister)(struct libsql_wal_methods*);
=======
  /* Version 3.43.0 and later */
  int (*stmt_explain)(sqlite3_stmt*,int);
>>>>>>> 995f96f8
};

/*
** This is the function signature used for all extension entry points.  It
** is also defined in the file "loadext.c".
*/
typedef int (*sqlite3_loadext_entry)(
  sqlite3 *db,                            /* Handle to the database. */
  char **pzErrMsg,                        /* Used to set error string on failure. */
  const sqlite3_api_routines *pThunk,     /* Extension API function pointers. */
  const libsql_api_routines *pThunkLibsql /* Extension API function pointers - libSQL.*/
);

/*
** The following macros redefine the API routines so that they are
** redirected through the global sqlite3_api structure.
**
** This header file is also used by the loadext.c source file
** (part of the main SQLite library - not an extension) so that
** it can get access to the sqlite3_api_routines structure
** definition.  But the main library does not want to redefine
** the API.  So the redefinition macros are only valid if the
** SQLITE_CORE macros is undefined.
*/
#if !defined(SQLITE_CORE) && !defined(SQLITE_OMIT_LOAD_EXTENSION)
#define sqlite3_aggregate_context      sqlite3_api->aggregate_context
#ifndef SQLITE_OMIT_DEPRECATED
#define sqlite3_aggregate_count        sqlite3_api->aggregate_count
#endif
#define sqlite3_bind_blob              sqlite3_api->bind_blob
#define sqlite3_bind_double            sqlite3_api->bind_double
#define sqlite3_bind_int               sqlite3_api->bind_int
#define sqlite3_bind_int64             sqlite3_api->bind_int64
#define sqlite3_bind_null              sqlite3_api->bind_null
#define sqlite3_bind_parameter_count   sqlite3_api->bind_parameter_count
#define sqlite3_bind_parameter_index   sqlite3_api->bind_parameter_index
#define sqlite3_bind_parameter_name    sqlite3_api->bind_parameter_name
#define sqlite3_bind_text              sqlite3_api->bind_text
#define sqlite3_bind_text16            sqlite3_api->bind_text16
#define sqlite3_bind_value             sqlite3_api->bind_value
#define sqlite3_busy_handler           sqlite3_api->busy_handler
#define sqlite3_busy_timeout           sqlite3_api->busy_timeout
#define sqlite3_changes                sqlite3_api->changes
#define sqlite3_close                  sqlite3_api->close
#define sqlite3_collation_needed       sqlite3_api->collation_needed
#define sqlite3_collation_needed16     sqlite3_api->collation_needed16
#define sqlite3_column_blob            sqlite3_api->column_blob
#define sqlite3_column_bytes           sqlite3_api->column_bytes
#define sqlite3_column_bytes16         sqlite3_api->column_bytes16
#define sqlite3_column_count           sqlite3_api->column_count
#define sqlite3_column_database_name   sqlite3_api->column_database_name
#define sqlite3_column_database_name16 sqlite3_api->column_database_name16
#define sqlite3_column_decltype        sqlite3_api->column_decltype
#define sqlite3_column_decltype16      sqlite3_api->column_decltype16
#define sqlite3_column_double          sqlite3_api->column_double
#define sqlite3_column_int             sqlite3_api->column_int
#define sqlite3_column_int64           sqlite3_api->column_int64
#define sqlite3_column_name            sqlite3_api->column_name
#define sqlite3_column_name16          sqlite3_api->column_name16
#define sqlite3_column_origin_name     sqlite3_api->column_origin_name
#define sqlite3_column_origin_name16   sqlite3_api->column_origin_name16
#define sqlite3_column_table_name      sqlite3_api->column_table_name
#define sqlite3_column_table_name16    sqlite3_api->column_table_name16
#define sqlite3_column_text            sqlite3_api->column_text
#define sqlite3_column_text16          sqlite3_api->column_text16
#define sqlite3_column_type            sqlite3_api->column_type
#define sqlite3_column_value           sqlite3_api->column_value
#define sqlite3_commit_hook            sqlite3_api->commit_hook
#define sqlite3_complete               sqlite3_api->complete
#define sqlite3_complete16             sqlite3_api->complete16
#define sqlite3_create_collation       sqlite3_api->create_collation
#define sqlite3_create_collation16     sqlite3_api->create_collation16
#define sqlite3_create_function        sqlite3_api->create_function
#define sqlite3_create_function16      sqlite3_api->create_function16
#define sqlite3_create_module          sqlite3_api->create_module
#define sqlite3_create_module_v2       sqlite3_api->create_module_v2
#define sqlite3_data_count             sqlite3_api->data_count
#define sqlite3_db_handle              sqlite3_api->db_handle
#define sqlite3_declare_vtab           sqlite3_api->declare_vtab
#define sqlite3_enable_shared_cache    sqlite3_api->enable_shared_cache
#define sqlite3_errcode                sqlite3_api->errcode
#define sqlite3_errmsg                 sqlite3_api->errmsg
#define sqlite3_errmsg16               sqlite3_api->errmsg16
#define sqlite3_exec                   sqlite3_api->exec
#ifndef SQLITE_OMIT_DEPRECATED
#define sqlite3_expired                sqlite3_api->expired
#endif
#define sqlite3_finalize               sqlite3_api->finalize
#define sqlite3_free                   sqlite3_api->free
#define sqlite3_free_table             sqlite3_api->free_table
#define sqlite3_get_autocommit         sqlite3_api->get_autocommit
#define sqlite3_get_auxdata            sqlite3_api->get_auxdata
#define sqlite3_get_table              sqlite3_api->get_table
#ifndef SQLITE_OMIT_DEPRECATED
#define sqlite3_global_recover         sqlite3_api->global_recover
#endif
#define sqlite3_interrupt              sqlite3_api->interruptx
#define sqlite3_last_insert_rowid      sqlite3_api->last_insert_rowid
#define sqlite3_libversion             sqlite3_api->libversion
#define sqlite3_libversion_number      sqlite3_api->libversion_number
#define sqlite3_malloc                 sqlite3_api->malloc
#define sqlite3_mprintf                sqlite3_api->mprintf
#define sqlite3_open                   sqlite3_api->open
#define sqlite3_open16                 sqlite3_api->open16
#define sqlite3_prepare                sqlite3_api->prepare
#define sqlite3_prepare16              sqlite3_api->prepare16
#define sqlite3_prepare_v2             sqlite3_api->prepare_v2
#define sqlite3_prepare16_v2           sqlite3_api->prepare16_v2
#define sqlite3_profile                sqlite3_api->profile
#define sqlite3_progress_handler       sqlite3_api->progress_handler
#define sqlite3_realloc                sqlite3_api->realloc
#define sqlite3_reset                  sqlite3_api->reset
#define sqlite3_result_blob            sqlite3_api->result_blob
#define sqlite3_result_double          sqlite3_api->result_double
#define sqlite3_result_error           sqlite3_api->result_error
#define sqlite3_result_error16         sqlite3_api->result_error16
#define sqlite3_result_int             sqlite3_api->result_int
#define sqlite3_result_int64           sqlite3_api->result_int64
#define sqlite3_result_null            sqlite3_api->result_null
#define sqlite3_result_text            sqlite3_api->result_text
#define sqlite3_result_text16          sqlite3_api->result_text16
#define sqlite3_result_text16be        sqlite3_api->result_text16be
#define sqlite3_result_text16le        sqlite3_api->result_text16le
#define sqlite3_result_value           sqlite3_api->result_value
#define sqlite3_rollback_hook          sqlite3_api->rollback_hook
#define sqlite3_set_authorizer         sqlite3_api->set_authorizer
#define sqlite3_set_auxdata            sqlite3_api->set_auxdata
#define sqlite3_snprintf               sqlite3_api->xsnprintf
#define sqlite3_step                   sqlite3_api->step
#define sqlite3_table_column_metadata  sqlite3_api->table_column_metadata
#define sqlite3_thread_cleanup         sqlite3_api->thread_cleanup
#define sqlite3_total_changes          sqlite3_api->total_changes
#define sqlite3_trace                  sqlite3_api->trace
#ifndef SQLITE_OMIT_DEPRECATED
#define sqlite3_transfer_bindings      sqlite3_api->transfer_bindings
#endif
#define sqlite3_update_hook            sqlite3_api->update_hook
#define sqlite3_user_data              sqlite3_api->user_data
#define sqlite3_value_blob             sqlite3_api->value_blob
#define sqlite3_value_bytes            sqlite3_api->value_bytes
#define sqlite3_value_bytes16          sqlite3_api->value_bytes16
#define sqlite3_value_double           sqlite3_api->value_double
#define sqlite3_value_int              sqlite3_api->value_int
#define sqlite3_value_int64            sqlite3_api->value_int64
#define sqlite3_value_numeric_type     sqlite3_api->value_numeric_type
#define sqlite3_value_text             sqlite3_api->value_text
#define sqlite3_value_text16           sqlite3_api->value_text16
#define sqlite3_value_text16be         sqlite3_api->value_text16be
#define sqlite3_value_text16le         sqlite3_api->value_text16le
#define sqlite3_value_type             sqlite3_api->value_type
#define sqlite3_vmprintf               sqlite3_api->vmprintf
#define sqlite3_vsnprintf              sqlite3_api->xvsnprintf
#define sqlite3_overload_function      sqlite3_api->overload_function
#define sqlite3_prepare_v2             sqlite3_api->prepare_v2
#define sqlite3_prepare16_v2           sqlite3_api->prepare16_v2
#define sqlite3_clear_bindings         sqlite3_api->clear_bindings
#define sqlite3_bind_zeroblob          sqlite3_api->bind_zeroblob
#define sqlite3_blob_bytes             sqlite3_api->blob_bytes
#define sqlite3_blob_close             sqlite3_api->blob_close
#define sqlite3_blob_open              sqlite3_api->blob_open
#define sqlite3_blob_read              sqlite3_api->blob_read
#define sqlite3_blob_write             sqlite3_api->blob_write
#define sqlite3_create_collation_v2    sqlite3_api->create_collation_v2
#define sqlite3_file_control           sqlite3_api->file_control
#define sqlite3_memory_highwater       sqlite3_api->memory_highwater
#define sqlite3_memory_used            sqlite3_api->memory_used
#define sqlite3_mutex_alloc            sqlite3_api->mutex_alloc
#define sqlite3_mutex_enter            sqlite3_api->mutex_enter
#define sqlite3_mutex_free             sqlite3_api->mutex_free
#define sqlite3_mutex_leave            sqlite3_api->mutex_leave
#define sqlite3_mutex_try              sqlite3_api->mutex_try
#define sqlite3_open_v2                sqlite3_api->open_v2
#define sqlite3_release_memory         sqlite3_api->release_memory
#define sqlite3_result_error_nomem     sqlite3_api->result_error_nomem
#define sqlite3_result_error_toobig    sqlite3_api->result_error_toobig
#define sqlite3_sleep                  sqlite3_api->sleep
#define sqlite3_soft_heap_limit        sqlite3_api->soft_heap_limit
#define sqlite3_vfs_find               sqlite3_api->vfs_find
#define sqlite3_vfs_register           sqlite3_api->vfs_register
#define sqlite3_vfs_unregister         sqlite3_api->vfs_unregister
#define sqlite3_threadsafe             sqlite3_api->xthreadsafe
#define sqlite3_result_zeroblob        sqlite3_api->result_zeroblob
#define sqlite3_result_error_code      sqlite3_api->result_error_code
#define sqlite3_test_control           sqlite3_api->test_control
#define sqlite3_randomness             sqlite3_api->randomness
#define sqlite3_context_db_handle      sqlite3_api->context_db_handle
#define sqlite3_extended_result_codes  sqlite3_api->extended_result_codes
#define sqlite3_limit                  sqlite3_api->limit
#define sqlite3_next_stmt              sqlite3_api->next_stmt
#define sqlite3_sql                    sqlite3_api->sql
#define sqlite3_status                 sqlite3_api->status
#define sqlite3_backup_finish          sqlite3_api->backup_finish
#define sqlite3_backup_init            sqlite3_api->backup_init
#define sqlite3_backup_pagecount       sqlite3_api->backup_pagecount
#define sqlite3_backup_remaining       sqlite3_api->backup_remaining
#define sqlite3_backup_step            sqlite3_api->backup_step
#define sqlite3_compileoption_get      sqlite3_api->compileoption_get
#define sqlite3_compileoption_used     sqlite3_api->compileoption_used
#define sqlite3_create_function_v2     sqlite3_api->create_function_v2
#define sqlite3_db_config              sqlite3_api->db_config
#define sqlite3_db_mutex               sqlite3_api->db_mutex
#define sqlite3_db_status              sqlite3_api->db_status
#define sqlite3_extended_errcode       sqlite3_api->extended_errcode
#define sqlite3_log                    sqlite3_api->log
#define sqlite3_soft_heap_limit64      sqlite3_api->soft_heap_limit64
#define sqlite3_sourceid               sqlite3_api->sourceid
#define sqlite3_stmt_status            sqlite3_api->stmt_status
#define sqlite3_strnicmp               sqlite3_api->strnicmp
#define sqlite3_unlock_notify          sqlite3_api->unlock_notify
#define sqlite3_wal_autocheckpoint     sqlite3_api->wal_autocheckpoint
#define sqlite3_wal_checkpoint         sqlite3_api->wal_checkpoint
#define sqlite3_wal_hook               sqlite3_api->wal_hook
#define sqlite3_blob_reopen            sqlite3_api->blob_reopen
#define sqlite3_vtab_config            sqlite3_api->vtab_config
#define sqlite3_vtab_on_conflict       sqlite3_api->vtab_on_conflict
/* Version 3.7.16 and later */
#define sqlite3_close_v2               sqlite3_api->close_v2
#define sqlite3_db_filename            sqlite3_api->db_filename
#define sqlite3_db_readonly            sqlite3_api->db_readonly
#define sqlite3_db_release_memory      sqlite3_api->db_release_memory
#define sqlite3_errstr                 sqlite3_api->errstr
#define sqlite3_stmt_busy              sqlite3_api->stmt_busy
#define sqlite3_stmt_readonly          sqlite3_api->stmt_readonly
#define sqlite3_stricmp                sqlite3_api->stricmp
#define sqlite3_uri_boolean            sqlite3_api->uri_boolean
#define sqlite3_uri_int64              sqlite3_api->uri_int64
#define sqlite3_uri_parameter          sqlite3_api->uri_parameter
#define sqlite3_uri_vsnprintf          sqlite3_api->xvsnprintf
#define sqlite3_wal_checkpoint_v2      sqlite3_api->wal_checkpoint_v2
/* Version 3.8.7 and later */
#define sqlite3_auto_extension         sqlite3_api->auto_extension
#define sqlite3_bind_blob64            sqlite3_api->bind_blob64
#define sqlite3_bind_text64            sqlite3_api->bind_text64
#define sqlite3_cancel_auto_extension  sqlite3_api->cancel_auto_extension
#define sqlite3_load_extension         sqlite3_api->load_extension
#define sqlite3_malloc64               sqlite3_api->malloc64
#define sqlite3_msize                  sqlite3_api->msize
#define sqlite3_realloc64              sqlite3_api->realloc64
#define sqlite3_reset_auto_extension   sqlite3_api->reset_auto_extension
#define sqlite3_result_blob64          sqlite3_api->result_blob64
#define sqlite3_result_text64          sqlite3_api->result_text64
#define sqlite3_strglob                sqlite3_api->strglob
/* Version 3.8.11 and later */
#define sqlite3_value_dup              sqlite3_api->value_dup
#define sqlite3_value_free             sqlite3_api->value_free
#define sqlite3_result_zeroblob64      sqlite3_api->result_zeroblob64
#define sqlite3_bind_zeroblob64        sqlite3_api->bind_zeroblob64
/* Version 3.9.0 and later */
#define sqlite3_value_subtype          sqlite3_api->value_subtype
#define sqlite3_result_subtype         sqlite3_api->result_subtype
/* Version 3.10.0 and later */
#define sqlite3_status64               sqlite3_api->status64
#define sqlite3_strlike                sqlite3_api->strlike
#define sqlite3_db_cacheflush          sqlite3_api->db_cacheflush
/* Version 3.12.0 and later */
#define sqlite3_system_errno           sqlite3_api->system_errno
/* Version 3.14.0 and later */
#define sqlite3_trace_v2               sqlite3_api->trace_v2
#define sqlite3_expanded_sql           sqlite3_api->expanded_sql
/* Version 3.18.0 and later */
#define sqlite3_set_last_insert_rowid  sqlite3_api->set_last_insert_rowid
/* Version 3.20.0 and later */
#define sqlite3_prepare_v3             sqlite3_api->prepare_v3
#define sqlite3_prepare16_v3           sqlite3_api->prepare16_v3
#define sqlite3_bind_pointer           sqlite3_api->bind_pointer
#define sqlite3_result_pointer         sqlite3_api->result_pointer
#define sqlite3_value_pointer          sqlite3_api->value_pointer
/* Version 3.22.0 and later */
#define sqlite3_vtab_nochange          sqlite3_api->vtab_nochange
#define sqlite3_value_nochange         sqlite3_api->value_nochange
#define sqlite3_vtab_collation         sqlite3_api->vtab_collation
/* Version 3.24.0 and later */
#define sqlite3_keyword_count          sqlite3_api->keyword_count
#define sqlite3_keyword_name           sqlite3_api->keyword_name
#define sqlite3_keyword_check          sqlite3_api->keyword_check
#define sqlite3_str_new                sqlite3_api->str_new
#define sqlite3_str_finish             sqlite3_api->str_finish
#define sqlite3_str_appendf            sqlite3_api->str_appendf
#define sqlite3_str_vappendf           sqlite3_api->str_vappendf
#define sqlite3_str_append             sqlite3_api->str_append
#define sqlite3_str_appendall          sqlite3_api->str_appendall
#define sqlite3_str_appendchar         sqlite3_api->str_appendchar
#define sqlite3_str_reset              sqlite3_api->str_reset
#define sqlite3_str_errcode            sqlite3_api->str_errcode
#define sqlite3_str_length             sqlite3_api->str_length
#define sqlite3_str_value              sqlite3_api->str_value
/* Version 3.25.0 and later */
#define sqlite3_create_window_function sqlite3_api->create_window_function
/* Version 3.26.0 and later */
#define sqlite3_normalized_sql         sqlite3_api->normalized_sql
/* Version 3.28.0 and later */
#define sqlite3_stmt_isexplain         sqlite3_api->stmt_isexplain
#define sqlite3_value_frombind         sqlite3_api->value_frombind
/* Version 3.30.0 and later */
#define sqlite3_drop_modules           sqlite3_api->drop_modules
/* Version 3.31.0 and later */
#define sqlite3_hard_heap_limit64      sqlite3_api->hard_heap_limit64
#define sqlite3_uri_key                sqlite3_api->uri_key
#define sqlite3_filename_database      sqlite3_api->filename_database
#define sqlite3_filename_journal       sqlite3_api->filename_journal
#define sqlite3_filename_wal           sqlite3_api->filename_wal
/* Version 3.32.0 and later */
#define sqlite3_create_filename        sqlite3_api->create_filename
#define sqlite3_free_filename          sqlite3_api->free_filename
#define sqlite3_database_file_object   sqlite3_api->database_file_object
/* Version 3.34.0 and later */
#define sqlite3_txn_state              sqlite3_api->txn_state
/* Version 3.36.1 and later */
#define sqlite3_changes64              sqlite3_api->changes64
#define sqlite3_total_changes64        sqlite3_api->total_changes64
/* Version 3.37.0 and later */
#define sqlite3_autovacuum_pages       sqlite3_api->autovacuum_pages
/* Version 3.38.0 and later */
#define sqlite3_error_offset           sqlite3_api->error_offset
#define sqlite3_vtab_rhs_value         sqlite3_api->vtab_rhs_value
#define sqlite3_vtab_distinct          sqlite3_api->vtab_distinct
#define sqlite3_vtab_in                sqlite3_api->vtab_in
#define sqlite3_vtab_in_first          sqlite3_api->vtab_in_first
#define sqlite3_vtab_in_next           sqlite3_api->vtab_in_next
/* Version 3.39.0 and later */
#ifndef SQLITE_OMIT_DESERIALIZE
#define sqlite3_deserialize            sqlite3_api->deserialize
#define sqlite3_serialize              sqlite3_api->serialize
#endif
#define sqlite3_db_name                sqlite3_api->db_name
/* Version 3.40.0 and later */
#define sqlite3_value_encoding         sqlite3_api->value_encoding
/* Version 3.41.0 and later */
#define sqlite3_is_interrupted         sqlite3_api->is_interrupted
<<<<<<< HEAD
/* libSQL 0.1.1 */
#define libsql_wal_methods_find        libsql_api->wal_methods_find
#define libsql_wal_methods_register    libsql_api->wal_methods_register
#define libsql_wal_methods_unregister  libsql_api->wal_methods_unregister
=======
/* Version 3.43.0 and later */
#define sqlite3_stmt_explain           sqlite3_api->stmt_explain
>>>>>>> 995f96f8
#endif /* !defined(SQLITE_CORE) && !defined(SQLITE_OMIT_LOAD_EXTENSION) */

#if !defined(SQLITE_CORE) && !defined(SQLITE_OMIT_LOAD_EXTENSION)
  /* This case when the file really is being compiled as a loadable 
  ** extension */
# define SQLITE_EXTENSION_INIT1     const sqlite3_api_routines *sqlite3_api=0;
# define SQLITE_EXTENSION_INIT2(v)  sqlite3_api=v;
# define SQLITE_EXTENSION_INIT3     \
    extern const sqlite3_api_routines *sqlite3_api;

# define LIBSQL_EXTENSION_INIT1     const libsql_api_routines *libsql_api=0;
# define LIBSQL_EXTENSION_INIT2(v)  libsql_api=v;
# define LIBSQL_EXTENSION_INIT3     \
    extern const libsql_api_routines *libsql_api;

#else
  /* This case when the file is being statically linked into the 
  ** application */
# define SQLITE_EXTENSION_INIT1     /*no-op*/
# define SQLITE_EXTENSION_INIT2(v)  (void)v; /* unused parameter */
# define SQLITE_EXTENSION_INIT3     /*no-op*/

# define LIBSQL_EXTENSION_INIT1     /*no-op*/
# define LIBSQL_EXTENSION_INIT2(v)  (void)v; /* unused parameter */
# define LIBSQL_EXTENSION_INIT3     /*no-op*/

#endif

#endif /* SQLITE3EXT_H */<|MERGE_RESOLUTION|>--- conflicted
+++ resolved
@@ -361,8 +361,8 @@
   int (*value_encoding)(sqlite3_value*);
   /* Version 3.41.0 and later */
   int (*is_interrupted)(sqlite3*);
-<<<<<<< HEAD
-
+  /* Version 3.43.0 and later */
+  int (*stmt_explain)(sqlite3_stmt*,int);
 };
 
 struct libsql_api_routines {
@@ -370,10 +370,6 @@
   struct libsql_wal_methods *(*wal_methods_find)(const char *);
   int (*wal_methods_register)(struct libsql_wal_methods*);
   int (*wal_methods_unregister)(struct libsql_wal_methods*);
-=======
-  /* Version 3.43.0 and later */
-  int (*stmt_explain)(sqlite3_stmt*,int);
->>>>>>> 995f96f8
 };
 
 /*
@@ -703,15 +699,12 @@
 #define sqlite3_value_encoding         sqlite3_api->value_encoding
 /* Version 3.41.0 and later */
 #define sqlite3_is_interrupted         sqlite3_api->is_interrupted
-<<<<<<< HEAD
+/* Version 3.43.0 and later */
+#define sqlite3_stmt_explain           sqlite3_api->stmt_explain
 /* libSQL 0.1.1 */
 #define libsql_wal_methods_find        libsql_api->wal_methods_find
 #define libsql_wal_methods_register    libsql_api->wal_methods_register
 #define libsql_wal_methods_unregister  libsql_api->wal_methods_unregister
-=======
-/* Version 3.43.0 and later */
-#define sqlite3_stmt_explain           sqlite3_api->stmt_explain
->>>>>>> 995f96f8
 #endif /* !defined(SQLITE_CORE) && !defined(SQLITE_OMIT_LOAD_EXTENSION) */
 
 #if !defined(SQLITE_CORE) && !defined(SQLITE_OMIT_LOAD_EXTENSION)
