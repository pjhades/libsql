/*
** 2001 September 15
**
** The author disclaims copyright to this source code.  In place of
** a legal notice, here is a blessing:
**
**    May you do good and not evil.
**    May you find forgiveness for yourself and forgive others.
**    May you share freely, never taking more than you give.
**
*************************************************************************
** This file contains C code routines that are called by the parser
** to handle SELECT statements in SQLite.
*/
#include "sqliteInt.h"

/*
** An instance of the following object is used to record information about
** how to process the DISTINCT keyword, to simplify passing that information
** into the selectInnerLoop() routine.
*/
typedef struct DistinctCtx DistinctCtx;
struct DistinctCtx {
  u8 isTnct;      /* True if the DISTINCT keyword is present */
  u8 eTnctType;   /* One of the WHERE_DISTINCT_* operators */
  int tabTnct;    /* Ephemeral table used for DISTINCT processing */
  int addrTnct;   /* Address of OP_OpenEphemeral opcode for tabTnct */
};

/*
** An instance of the following object is used to record information about
** the ORDER BY (or GROUP BY) clause of query is being coded.
*/
typedef struct SortCtx SortCtx;
struct SortCtx {
  ExprList *pOrderBy;   /* The ORDER BY (or GROUP BY clause) */
  int nOBSat;           /* Number of ORDER BY terms satisfied by indices */
  int iECursor;         /* Cursor number for the sorter */
  int regReturn;        /* Register holding block-output return address */
  int labelBkOut;       /* Start label for the block-output subroutine */
  int addrSortIndex;    /* Address of the OP_SorterOpen or OP_OpenEphemeral */
  u8 sortFlags;         /* Zero or more SORTFLAG_* bits */
};
#define SORTFLAG_UseSorter  0x01   /* Use SorterOpen instead of OpenEphemeral */

/*
** Delete all the content of a Select structure but do not deallocate
** the select structure itself.
*/
static void clearSelect(sqlite3 *db, Select *p){
  sqlite3ExprListDelete(db, p->pEList);
  sqlite3SrcListDelete(db, p->pSrc);
  sqlite3ExprDelete(db, p->pWhere);
  sqlite3ExprListDelete(db, p->pGroupBy);
  sqlite3ExprDelete(db, p->pHaving);
  sqlite3ExprListDelete(db, p->pOrderBy);
  sqlite3SelectDelete(db, p->pPrior);
  sqlite3ExprDelete(db, p->pLimit);
  sqlite3ExprDelete(db, p->pOffset);
  sqlite3WithDelete(db, p->pWith);
}

/*
** Initialize a SelectDest structure.
*/
void sqlite3SelectDestInit(SelectDest *pDest, int eDest, int iParm){
  pDest->eDest = (u8)eDest;
  pDest->iSDParm = iParm;
  pDest->affSdst = 0;
  pDest->iSdst = 0;
  pDest->nSdst = 0;
}


/*
** Allocate a new Select structure and return a pointer to that
** structure.
*/
Select *sqlite3SelectNew(
  Parse *pParse,        /* Parsing context */
  ExprList *pEList,     /* which columns to include in the result */
  SrcList *pSrc,        /* the FROM clause -- which tables to scan */
  Expr *pWhere,         /* the WHERE clause */
  ExprList *pGroupBy,   /* the GROUP BY clause */
  Expr *pHaving,        /* the HAVING clause */
  ExprList *pOrderBy,   /* the ORDER BY clause */
  u16 selFlags,         /* Flag parameters, such as SF_Distinct */
  Expr *pLimit,         /* LIMIT value.  NULL means not used */
  Expr *pOffset         /* OFFSET value.  NULL means no offset */
){
  Select *pNew;
  Select standin;
  sqlite3 *db = pParse->db;
  pNew = sqlite3DbMallocZero(db, sizeof(*pNew) );
  assert( db->mallocFailed || !pOffset || pLimit ); /* OFFSET implies LIMIT */
  if( pNew==0 ){
    assert( db->mallocFailed );
    pNew = &standin;
    memset(pNew, 0, sizeof(*pNew));
  }
  if( pEList==0 ){
    pEList = sqlite3ExprListAppend(pParse, 0, sqlite3Expr(db,TK_ALL,0));
  }
  pNew->pEList = pEList;
  if( pSrc==0 ) pSrc = sqlite3DbMallocZero(db, sizeof(*pSrc));
  pNew->pSrc = pSrc;
  pNew->pWhere = pWhere;
  pNew->pGroupBy = pGroupBy;
  pNew->pHaving = pHaving;
  pNew->pOrderBy = pOrderBy;
  pNew->selFlags = selFlags;
  pNew->op = TK_SELECT;
  pNew->pLimit = pLimit;
  pNew->pOffset = pOffset;
  assert( pOffset==0 || pLimit!=0 );
  pNew->addrOpenEphm[0] = -1;
  pNew->addrOpenEphm[1] = -1;
  if( db->mallocFailed ) {
    clearSelect(db, pNew);
    if( pNew!=&standin ) sqlite3DbFree(db, pNew);
    pNew = 0;
  }else{
    assert( pNew->pSrc!=0 || pParse->nErr>0 );
  }
  assert( pNew!=&standin );
  return pNew;
}

/*
** Delete the given Select structure and all of its substructures.
*/
void sqlite3SelectDelete(sqlite3 *db, Select *p){
  if( p ){
    clearSelect(db, p);
    sqlite3DbFree(db, p);
  }
}

/*
** Return a pointer to the right-most SELECT statement in a compound.
*/
static Select *findRightmost(Select *p){
  while( p->pNext ) p = p->pNext;
  return p;
}

/*
** Given 1 to 3 identifiers preceding the JOIN keyword, determine the
** type of join.  Return an integer constant that expresses that type
** in terms of the following bit values:
**
**     JT_INNER
**     JT_CROSS
**     JT_OUTER
**     JT_NATURAL
**     JT_LEFT
**     JT_RIGHT
**
** A full outer join is the combination of JT_LEFT and JT_RIGHT.
**
** If an illegal or unsupported join type is seen, then still return
** a join type, but put an error in the pParse structure.
*/
int sqlite3JoinType(Parse *pParse, Token *pA, Token *pB, Token *pC){
  int jointype = 0;
  Token *apAll[3];
  Token *p;
                             /*   0123456789 123456789 123456789 123 */
  static const char zKeyText[] = "naturaleftouterightfullinnercross";
  static const struct {
    u8 i;        /* Beginning of keyword text in zKeyText[] */
    u8 nChar;    /* Length of the keyword in characters */
    u8 code;     /* Join type mask */
  } aKeyword[] = {
    /* natural */ { 0,  7, JT_NATURAL                },
    /* left    */ { 6,  4, JT_LEFT|JT_OUTER          },
    /* outer   */ { 10, 5, JT_OUTER                  },
    /* right   */ { 14, 5, JT_RIGHT|JT_OUTER         },
    /* full    */ { 19, 4, JT_LEFT|JT_RIGHT|JT_OUTER },
    /* inner   */ { 23, 5, JT_INNER                  },
    /* cross   */ { 28, 5, JT_INNER|JT_CROSS         },
  };
  int i, j;
  apAll[0] = pA;
  apAll[1] = pB;
  apAll[2] = pC;
  for(i=0; i<3 && apAll[i]; i++){
    p = apAll[i];
    for(j=0; j<ArraySize(aKeyword); j++){
      if( p->n==aKeyword[j].nChar 
          && sqlite3StrNICmp((char*)p->z, &zKeyText[aKeyword[j].i], p->n)==0 ){
        jointype |= aKeyword[j].code;
        break;
      }
    }
    testcase( j==0 || j==1 || j==2 || j==3 || j==4 || j==5 || j==6 );
    if( j>=ArraySize(aKeyword) ){
      jointype |= JT_ERROR;
      break;
    }
  }
  if(
     (jointype & (JT_INNER|JT_OUTER))==(JT_INNER|JT_OUTER) ||
     (jointype & JT_ERROR)!=0
  ){
    const char *zSp = " ";
    assert( pB!=0 );
    if( pC==0 ){ zSp++; }
    sqlite3ErrorMsg(pParse, "unknown or unsupported join type: "
       "%T %T%s%T", pA, pB, zSp, pC);
    jointype = JT_INNER;
  }else if( (jointype & JT_OUTER)!=0 
         && (jointype & (JT_LEFT|JT_RIGHT))!=JT_LEFT ){
    sqlite3ErrorMsg(pParse, 
      "RIGHT and FULL OUTER JOINs are not currently supported");
    jointype = JT_INNER;
  }
  return jointype;
}

/*
** Return the index of a column in a table.  Return -1 if the column
** is not contained in the table.
*/
static int columnIndex(Table *pTab, const char *zCol){
  int i;
  for(i=0; i<pTab->nCol; i++){
    if( sqlite3StrICmp(pTab->aCol[i].zName, zCol)==0 ) return i;
  }
  return -1;
}

/*
** Search the first N tables in pSrc, from left to right, looking for a
** table that has a column named zCol.  
**
** When found, set *piTab and *piCol to the table index and column index
** of the matching column and return TRUE.
**
** If not found, return FALSE.
*/
static int tableAndColumnIndex(
  SrcList *pSrc,       /* Array of tables to search */
  int N,               /* Number of tables in pSrc->a[] to search */
  const char *zCol,    /* Name of the column we are looking for */
  int *piTab,          /* Write index of pSrc->a[] here */
  int *piCol           /* Write index of pSrc->a[*piTab].pTab->aCol[] here */
){
  int i;               /* For looping over tables in pSrc */
  int iCol;            /* Index of column matching zCol */

  assert( (piTab==0)==(piCol==0) );  /* Both or neither are NULL */
  for(i=0; i<N; i++){
    iCol = columnIndex(pSrc->a[i].pTab, zCol);
    if( iCol>=0 ){
      if( piTab ){
        *piTab = i;
        *piCol = iCol;
      }
      return 1;
    }
  }
  return 0;
}

/*
** This function is used to add terms implied by JOIN syntax to the
** WHERE clause expression of a SELECT statement. The new term, which
** is ANDed with the existing WHERE clause, is of the form:
**
**    (tab1.col1 = tab2.col2)
**
** where tab1 is the iSrc'th table in SrcList pSrc and tab2 is the 
** (iSrc+1)'th. Column col1 is column iColLeft of tab1, and col2 is
** column iColRight of tab2.
*/
static void addWhereTerm(
  Parse *pParse,                  /* Parsing context */
  SrcList *pSrc,                  /* List of tables in FROM clause */
  int iLeft,                      /* Index of first table to join in pSrc */
  int iColLeft,                   /* Index of column in first table */
  int iRight,                     /* Index of second table in pSrc */
  int iColRight,                  /* Index of column in second table */
  int isOuterJoin,                /* True if this is an OUTER join */
  Expr **ppWhere                  /* IN/OUT: The WHERE clause to add to */
){
  sqlite3 *db = pParse->db;
  Expr *pE1;
  Expr *pE2;
  Expr *pEq;

  assert( iLeft<iRight );
  assert( pSrc->nSrc>iRight );
  assert( pSrc->a[iLeft].pTab );
  assert( pSrc->a[iRight].pTab );

  pE1 = sqlite3CreateColumnExpr(db, pSrc, iLeft, iColLeft);
  pE2 = sqlite3CreateColumnExpr(db, pSrc, iRight, iColRight);

  pEq = sqlite3PExpr(pParse, TK_EQ, pE1, pE2, 0);
  if( pEq && isOuterJoin ){
    ExprSetProperty(pEq, EP_FromJoin);
    assert( !ExprHasProperty(pEq, EP_TokenOnly|EP_Reduced) );
    ExprSetVVAProperty(pEq, EP_NoReduce);
    pEq->iRightJoinTable = (i16)pE2->iTable;
  }
  *ppWhere = sqlite3ExprAnd(db, *ppWhere, pEq);
}

/*
** Set the EP_FromJoin property on all terms of the given expression.
** And set the Expr.iRightJoinTable to iTable for every term in the
** expression.
**
** The EP_FromJoin property is used on terms of an expression to tell
** the LEFT OUTER JOIN processing logic that this term is part of the
** join restriction specified in the ON or USING clause and not a part
** of the more general WHERE clause.  These terms are moved over to the
** WHERE clause during join processing but we need to remember that they
** originated in the ON or USING clause.
**
** The Expr.iRightJoinTable tells the WHERE clause processing that the
** expression depends on table iRightJoinTable even if that table is not
** explicitly mentioned in the expression.  That information is needed
** for cases like this:
**
**    SELECT * FROM t1 LEFT JOIN t2 ON t1.a=t2.b AND t1.x=5
**
** The where clause needs to defer the handling of the t1.x=5
** term until after the t2 loop of the join.  In that way, a
** NULL t2 row will be inserted whenever t1.x!=5.  If we do not
** defer the handling of t1.x=5, it will be processed immediately
** after the t1 loop and rows with t1.x!=5 will never appear in
** the output, which is incorrect.
*/
static void setJoinExpr(Expr *p, int iTable){
  while( p ){
    ExprSetProperty(p, EP_FromJoin);
    assert( !ExprHasProperty(p, EP_TokenOnly|EP_Reduced) );
    ExprSetVVAProperty(p, EP_NoReduce);
    p->iRightJoinTable = (i16)iTable;
    setJoinExpr(p->pLeft, iTable);
    p = p->pRight;
  } 
}

/*
** This routine processes the join information for a SELECT statement.
** ON and USING clauses are converted into extra terms of the WHERE clause.
** NATURAL joins also create extra WHERE clause terms.
**
** The terms of a FROM clause are contained in the Select.pSrc structure.
** The left most table is the first entry in Select.pSrc.  The right-most
** table is the last entry.  The join operator is held in the entry to
** the left.  Thus entry 0 contains the join operator for the join between
** entries 0 and 1.  Any ON or USING clauses associated with the join are
** also attached to the left entry.
**
** This routine returns the number of errors encountered.
*/
static int sqliteProcessJoin(Parse *pParse, Select *p){
  SrcList *pSrc;                  /* All tables in the FROM clause */
  int i, j;                       /* Loop counters */
  struct SrcList_item *pLeft;     /* Left table being joined */
  struct SrcList_item *pRight;    /* Right table being joined */

  pSrc = p->pSrc;
  pLeft = &pSrc->a[0];
  pRight = &pLeft[1];
  for(i=0; i<pSrc->nSrc-1; i++, pRight++, pLeft++){
    Table *pLeftTab = pLeft->pTab;
    Table *pRightTab = pRight->pTab;
    int isOuter;

    if( NEVER(pLeftTab==0 || pRightTab==0) ) continue;
    isOuter = (pRight->jointype & JT_OUTER)!=0;

    /* When the NATURAL keyword is present, add WHERE clause terms for
    ** every column that the two tables have in common.
    */
    if( pRight->jointype & JT_NATURAL ){
      if( pRight->pOn || pRight->pUsing ){
        sqlite3ErrorMsg(pParse, "a NATURAL join may not have "
           "an ON or USING clause", 0);
        return 1;
      }
      for(j=0; j<pRightTab->nCol; j++){
        char *zName;   /* Name of column in the right table */
        int iLeft;     /* Matching left table */
        int iLeftCol;  /* Matching column in the left table */

        zName = pRightTab->aCol[j].zName;
        if( tableAndColumnIndex(pSrc, i+1, zName, &iLeft, &iLeftCol) ){
          addWhereTerm(pParse, pSrc, iLeft, iLeftCol, i+1, j,
                       isOuter, &p->pWhere);
        }
      }
    }

    /* Disallow both ON and USING clauses in the same join
    */
    if( pRight->pOn && pRight->pUsing ){
      sqlite3ErrorMsg(pParse, "cannot have both ON and USING "
        "clauses in the same join");
      return 1;
    }

    /* Add the ON clause to the end of the WHERE clause, connected by
    ** an AND operator.
    */
    if( pRight->pOn ){
      if( isOuter ) setJoinExpr(pRight->pOn, pRight->iCursor);
      p->pWhere = sqlite3ExprAnd(pParse->db, p->pWhere, pRight->pOn);
      pRight->pOn = 0;
    }

    /* Create extra terms on the WHERE clause for each column named
    ** in the USING clause.  Example: If the two tables to be joined are 
    ** A and B and the USING clause names X, Y, and Z, then add this
    ** to the WHERE clause:    A.X=B.X AND A.Y=B.Y AND A.Z=B.Z
    ** Report an error if any column mentioned in the USING clause is
    ** not contained in both tables to be joined.
    */
    if( pRight->pUsing ){
      IdList *pList = pRight->pUsing;
      for(j=0; j<pList->nId; j++){
        char *zName;     /* Name of the term in the USING clause */
        int iLeft;       /* Table on the left with matching column name */
        int iLeftCol;    /* Column number of matching column on the left */
        int iRightCol;   /* Column number of matching column on the right */

        zName = pList->a[j].zName;
        iRightCol = columnIndex(pRightTab, zName);
        if( iRightCol<0
         || !tableAndColumnIndex(pSrc, i+1, zName, &iLeft, &iLeftCol)
        ){
          sqlite3ErrorMsg(pParse, "cannot join using column %s - column "
            "not present in both tables", zName);
          return 1;
        }
        addWhereTerm(pParse, pSrc, iLeft, iLeftCol, i+1, iRightCol,
                     isOuter, &p->pWhere);
      }
    }
  }
  return 0;
}

/* Forward reference */
static KeyInfo *keyInfoFromExprList(
  Parse *pParse,       /* Parsing context */
  ExprList *pList,     /* Form the KeyInfo object from this ExprList */
  int iStart,          /* Begin with this column of pList */
  int nExtra           /* Add this many extra columns to the end */
);

/*
** Insert code into "v" that will push the record in register regData
** into the sorter.
*/
static void pushOntoSorter(
  Parse *pParse,         /* Parser context */
  SortCtx *pSort,        /* Information about the ORDER BY clause */
  Select *pSelect,       /* The whole SELECT statement */
  int regData            /* Register holding data to be sorted */
){
  Vdbe *v = pParse->pVdbe;
  int nExpr = pSort->pOrderBy->nExpr;
  int regBase = sqlite3GetTempRange(pParse, nExpr+2);
  int regRecord = sqlite3GetTempReg(pParse);
  int nOBSat = pSort->nOBSat;
  int op;
  sqlite3ExprCacheClear(pParse);
  sqlite3ExprCodeExprList(pParse, pSort->pOrderBy, regBase, 0);
  sqlite3VdbeAddOp2(v, OP_Sequence, pSort->iECursor, regBase+nExpr);
  sqlite3ExprCodeMove(pParse, regData, regBase+nExpr+1, 1);
  sqlite3VdbeAddOp3(v, OP_MakeRecord, regBase+nOBSat, nExpr+2-nOBSat, regRecord);
  if( nOBSat>0 ){
    int regPrevKey;   /* The first nOBSat columns of the previous row */
    int addrFirst;    /* Address of the OP_IfNot opcode */
    int addrJmp;      /* Address of the OP_Jump opcode */
    VdbeOp *pOp;      /* Opcode that opens the sorter */
    int nKey;         /* Number of sorting key columns, including OP_Sequence */

    regPrevKey = pParse->nMem+1;
    pParse->nMem += pSort->nOBSat;
    nKey = nExpr - pSort->nOBSat + 1;
    addrFirst = sqlite3VdbeAddOp1(v, OP_IfNot, regBase+nExpr); VdbeCoverage(v);
    sqlite3VdbeAddOp3(v, OP_Compare, regPrevKey, regBase, pSort->nOBSat);
    pOp = sqlite3VdbeGetOp(v, pSort->addrSortIndex);
    pOp->p2 = nKey + 1;
    sqlite3VdbeChangeP4(v, -1, (char*)pOp->p4.pKeyInfo, P4_KEYINFO);
    pOp->p4.pKeyInfo = keyInfoFromExprList(pParse, pSort->pOrderBy, nOBSat, 1);
    addrJmp = sqlite3VdbeCurrentAddr(v);
    sqlite3VdbeAddOp3(v, OP_Jump, addrJmp+1, 0, addrJmp+1); VdbeCoverage(v);
    pSort->labelBkOut = sqlite3VdbeMakeLabel(v);
    pSort->regReturn = ++pParse->nMem;
    sqlite3VdbeAddOp2(v, OP_Gosub, pSort->regReturn, pSort->labelBkOut);
    sqlite3VdbeAddOp1(v, OP_ResetSorter, pSort->iECursor);
    sqlite3VdbeJumpHere(v, addrFirst);
    sqlite3VdbeAddOp3(v, OP_Move, regBase, regPrevKey, pSort->nOBSat);
    sqlite3VdbeJumpHere(v, addrJmp);
  }
  if( pSort->sortFlags & SORTFLAG_UseSorter ){
    op = OP_SorterInsert;
  }else{
    op = OP_IdxInsert;
  }
  sqlite3VdbeAddOp2(v, op, pSort->iECursor, regRecord);
  if( nOBSat==0 ){
    sqlite3ReleaseTempReg(pParse, regRecord);
    sqlite3ReleaseTempRange(pParse, regBase, nExpr+2);
  }
  if( pSelect->iLimit ){
    int addr1, addr2;
    int iLimit;
    if( pSelect->iOffset ){
      iLimit = pSelect->iOffset+1;
    }else{
      iLimit = pSelect->iLimit;
    }
    addr1 = sqlite3VdbeAddOp1(v, OP_IfZero, iLimit); VdbeCoverage(v);
    sqlite3VdbeAddOp2(v, OP_AddImm, iLimit, -1);
    addr2 = sqlite3VdbeAddOp0(v, OP_Goto);
    sqlite3VdbeJumpHere(v, addr1);
    sqlite3VdbeAddOp1(v, OP_Last, pSort->iECursor);
    sqlite3VdbeAddOp1(v, OP_Delete, pSort->iECursor);
    sqlite3VdbeJumpHere(v, addr2);
  }
}

/*
** Add code to implement the OFFSET
*/
static void codeOffset(
  Vdbe *v,          /* Generate code into this VM */
  int iOffset,      /* Register holding the offset counter */
  int iContinue     /* Jump here to skip the current record */
){
  if( iOffset>0 ){
    int addr;
    sqlite3VdbeAddOp2(v, OP_AddImm, iOffset, -1);
    addr = sqlite3VdbeAddOp1(v, OP_IfNeg, iOffset); VdbeCoverage(v);
    sqlite3VdbeAddOp2(v, OP_Goto, 0, iContinue);
    VdbeComment((v, "skip OFFSET records"));
    sqlite3VdbeJumpHere(v, addr);
  }
}

/*
** Add code that will check to make sure the N registers starting at iMem
** form a distinct entry.  iTab is a sorting index that holds previously
** seen combinations of the N values.  A new entry is made in iTab
** if the current N values are new.
**
** A jump to addrRepeat is made and the N+1 values are popped from the
** stack if the top N elements are not distinct.
*/
static void codeDistinct(
  Parse *pParse,     /* Parsing and code generating context */
  int iTab,          /* A sorting index used to test for distinctness */
  int addrRepeat,    /* Jump to here if not distinct */
  int N,             /* Number of elements */
  int iMem           /* First element */
){
  Vdbe *v;
  int r1;

  v = pParse->pVdbe;
  r1 = sqlite3GetTempReg(pParse);
  sqlite3VdbeAddOp4Int(v, OP_Found, iTab, addrRepeat, iMem, N); VdbeCoverage(v);
  sqlite3VdbeAddOp3(v, OP_MakeRecord, iMem, N, r1);
  sqlite3VdbeAddOp2(v, OP_IdxInsert, iTab, r1);
  sqlite3ReleaseTempReg(pParse, r1);
}

#ifndef SQLITE_OMIT_SUBQUERY
/*
** Generate an error message when a SELECT is used within a subexpression
** (example:  "a IN (SELECT * FROM table)") but it has more than 1 result
** column.  We do this in a subroutine because the error used to occur
** in multiple places.  (The error only occurs in one place now, but we
** retain the subroutine to minimize code disruption.)
*/
static int checkForMultiColumnSelectError(
  Parse *pParse,       /* Parse context. */
  SelectDest *pDest,   /* Destination of SELECT results */
  int nExpr            /* Number of result columns returned by SELECT */
){
  int eDest = pDest->eDest;
  if( nExpr>1 && (eDest==SRT_Mem || eDest==SRT_Set) ){
    sqlite3ErrorMsg(pParse, "only a single result allowed for "
       "a SELECT that is part of an expression");
    return 1;
  }else{
    return 0;
  }
}
#endif

/*
** This routine generates the code for the inside of the inner loop
** of a SELECT.
**
** If srcTab is negative, then the pEList expressions
** are evaluated in order to get the data for this row.  If srcTab is
** zero or more, then data is pulled from srcTab and pEList is used only 
** to get number columns and the datatype for each column.
*/
static void selectInnerLoop(
  Parse *pParse,          /* The parser context */
  Select *p,              /* The complete select statement being coded */
  ExprList *pEList,       /* List of values being extracted */
  int srcTab,             /* Pull data from this table */
  SortCtx *pSort,         /* If not NULL, info on how to process ORDER BY */
  DistinctCtx *pDistinct, /* If not NULL, info on how to process DISTINCT */
  SelectDest *pDest,      /* How to dispose of the results */
  int iContinue,          /* Jump here to continue with next row */
  int iBreak              /* Jump here to break out of the inner loop */
){
  Vdbe *v = pParse->pVdbe;
  int i;
  int hasDistinct;        /* True if the DISTINCT keyword is present */
  int regResult;              /* Start of memory holding result set */
  int eDest = pDest->eDest;   /* How to dispose of results */
  int iParm = pDest->iSDParm; /* First argument to disposal method */
  int nResultCol;             /* Number of result columns */

  assert( v );
  assert( pEList!=0 );
  hasDistinct = pDistinct ? pDistinct->eTnctType : WHERE_DISTINCT_NOOP;
<<<<<<< HEAD
  if( pSort && pSort->pOrderBy==0 ) pSort = 0;
  if( pSort==0 && !hasDistinct ){
=======
  if( pOrderBy==0 && !hasDistinct ){
    assert( iContinue!=0 );
>>>>>>> a22a75e5
    codeOffset(v, p->iOffset, iContinue);
  }

  /* Pull the requested columns.
  */
  nResultCol = pEList->nExpr;

  if( pDest->iSdst==0 ){
    pDest->iSdst = pParse->nMem+1;
    pParse->nMem += nResultCol;
  }else if( pDest->iSdst+nResultCol > pParse->nMem ){
    /* This is an error condition that can result, for example, when a SELECT
    ** on the right-hand side of an INSERT contains more result columns than
    ** there are columns in the table on the left.  The error will be caught
    ** and reported later.  But we need to make sure enough memory is allocated
    ** to avoid other spurious errors in the meantime. */
    pParse->nMem += nResultCol;
  }
  pDest->nSdst = nResultCol;
  regResult = pDest->iSdst;
  if( srcTab>=0 ){
    for(i=0; i<nResultCol; i++){
      sqlite3VdbeAddOp3(v, OP_Column, srcTab, i, regResult+i);
      VdbeComment((v, "%s", pEList->a[i].zName));
    }
  }else if( eDest!=SRT_Exists ){
    /* If the destination is an EXISTS(...) expression, the actual
    ** values returned by the SELECT are not required.
    */
    sqlite3ExprCodeExprList(pParse, pEList, regResult,
                  (eDest==SRT_Output||eDest==SRT_Coroutine)?SQLITE_ECEL_DUP:0);
  }

  /* If the DISTINCT keyword was present on the SELECT statement
  ** and this row has been seen before, then do not make this row
  ** part of the result.
  */
  if( hasDistinct ){
    switch( pDistinct->eTnctType ){
      case WHERE_DISTINCT_ORDERED: {
        VdbeOp *pOp;            /* No longer required OpenEphemeral instr. */
        int iJump;              /* Jump destination */
        int regPrev;            /* Previous row content */

        /* Allocate space for the previous row */
        regPrev = pParse->nMem+1;
        pParse->nMem += nResultCol;

        /* Change the OP_OpenEphemeral coded earlier to an OP_Null
        ** sets the MEM_Cleared bit on the first register of the
        ** previous value.  This will cause the OP_Ne below to always
        ** fail on the first iteration of the loop even if the first
        ** row is all NULLs.
        */
        sqlite3VdbeChangeToNoop(v, pDistinct->addrTnct);
        pOp = sqlite3VdbeGetOp(v, pDistinct->addrTnct);
        pOp->opcode = OP_Null;
        pOp->p1 = 1;
        pOp->p2 = regPrev;

        iJump = sqlite3VdbeCurrentAddr(v) + nResultCol;
        for(i=0; i<nResultCol; i++){
          CollSeq *pColl = sqlite3ExprCollSeq(pParse, pEList->a[i].pExpr);
          if( i<nResultCol-1 ){
            sqlite3VdbeAddOp3(v, OP_Ne, regResult+i, iJump, regPrev+i);
            VdbeCoverage(v);
          }else{
            sqlite3VdbeAddOp3(v, OP_Eq, regResult+i, iContinue, regPrev+i);
            VdbeCoverage(v);
           }
          sqlite3VdbeChangeP4(v, -1, (const char *)pColl, P4_COLLSEQ);
          sqlite3VdbeChangeP5(v, SQLITE_NULLEQ);
        }
        assert( sqlite3VdbeCurrentAddr(v)==iJump );
        sqlite3VdbeAddOp3(v, OP_Copy, regResult, regPrev, nResultCol-1);
        break;
      }

      case WHERE_DISTINCT_UNIQUE: {
        sqlite3VdbeChangeToNoop(v, pDistinct->addrTnct);
        break;
      }

      default: {
        assert( pDistinct->eTnctType==WHERE_DISTINCT_UNORDERED );
        codeDistinct(pParse, pDistinct->tabTnct, iContinue, nResultCol, regResult);
        break;
      }
    }
    if( pSort==0 ){
      codeOffset(v, p->iOffset, iContinue);
    }
  }

  switch( eDest ){
    /* In this mode, write each query result to the key of the temporary
    ** table iParm.
    */
#ifndef SQLITE_OMIT_COMPOUND_SELECT
    case SRT_Union: {
      int r1;
      r1 = sqlite3GetTempReg(pParse);
      sqlite3VdbeAddOp3(v, OP_MakeRecord, regResult, nResultCol, r1);
      sqlite3VdbeAddOp2(v, OP_IdxInsert, iParm, r1);
      sqlite3ReleaseTempReg(pParse, r1);
      break;
    }

    /* Construct a record from the query result, but instead of
    ** saving that record, use it as a key to delete elements from
    ** the temporary table iParm.
    */
    case SRT_Except: {
      sqlite3VdbeAddOp3(v, OP_IdxDelete, iParm, regResult, nResultCol);
      break;
    }
#endif /* SQLITE_OMIT_COMPOUND_SELECT */

    /* Store the result as data using a unique key.
    */
    case SRT_DistTable:
    case SRT_Table:
    case SRT_EphemTab: {
      int r1 = sqlite3GetTempReg(pParse);
      testcase( eDest==SRT_Table );
      testcase( eDest==SRT_EphemTab );
      sqlite3VdbeAddOp3(v, OP_MakeRecord, regResult, nResultCol, r1);
#ifndef SQLITE_OMIT_CTE
      if( eDest==SRT_DistTable ){
        /* If the destination is DistTable, then cursor (iParm+1) is open
        ** on an ephemeral index. If the current row is already present
        ** in the index, do not write it to the output. If not, add the
        ** current row to the index and proceed with writing it to the
        ** output table as well.  */
        int addr = sqlite3VdbeCurrentAddr(v) + 4;
        sqlite3VdbeAddOp4Int(v, OP_Found, iParm+1, addr, r1, 0); VdbeCoverage(v);
        sqlite3VdbeAddOp2(v, OP_IdxInsert, iParm+1, r1);
        assert( pSort==0 );
      }
#endif
      if( pSort ){
        pushOntoSorter(pParse, pSort, p, r1);
      }else{
        int r2 = sqlite3GetTempReg(pParse);
        sqlite3VdbeAddOp2(v, OP_NewRowid, iParm, r2);
        sqlite3VdbeAddOp3(v, OP_Insert, iParm, r1, r2);
        sqlite3VdbeChangeP5(v, OPFLAG_APPEND);
        sqlite3ReleaseTempReg(pParse, r2);
      }
      sqlite3ReleaseTempReg(pParse, r1);
      break;
    }

#ifndef SQLITE_OMIT_SUBQUERY
    /* If we are creating a set for an "expr IN (SELECT ...)" construct,
    ** then there should be a single item on the stack.  Write this
    ** item into the set table with bogus data.
    */
    case SRT_Set: {
      assert( nResultCol==1 );
      pDest->affSdst =
                  sqlite3CompareAffinity(pEList->a[0].pExpr, pDest->affSdst);
      if( pSort ){
        /* At first glance you would think we could optimize out the
        ** ORDER BY in this case since the order of entries in the set
        ** does not matter.  But there might be a LIMIT clause, in which
        ** case the order does matter */
        pushOntoSorter(pParse, pSort, p, regResult);
      }else{
        int r1 = sqlite3GetTempReg(pParse);
        sqlite3VdbeAddOp4(v, OP_MakeRecord, regResult,1,r1, &pDest->affSdst, 1);
        sqlite3ExprCacheAffinityChange(pParse, regResult, 1);
        sqlite3VdbeAddOp2(v, OP_IdxInsert, iParm, r1);
        sqlite3ReleaseTempReg(pParse, r1);
      }
      break;
    }

    /* If any row exist in the result set, record that fact and abort.
    */
    case SRT_Exists: {
      sqlite3VdbeAddOp2(v, OP_Integer, 1, iParm);
      /* The LIMIT clause will terminate the loop for us */
      break;
    }

    /* If this is a scalar select that is part of an expression, then
    ** store the results in the appropriate memory cell and break out
    ** of the scan loop.
    */
    case SRT_Mem: {
      assert( nResultCol==1 );
      if( pSort ){
        pushOntoSorter(pParse, pSort, p, regResult);
      }else{
        sqlite3ExprCodeMove(pParse, regResult, iParm, 1);
        /* The LIMIT clause will jump out of the loop for us */
      }
      break;
    }
#endif /* #ifndef SQLITE_OMIT_SUBQUERY */

    case SRT_Coroutine:       /* Send data to a co-routine */
    case SRT_Output: {        /* Return the results */
      testcase( eDest==SRT_Coroutine );
      testcase( eDest==SRT_Output );
      if( pSort ){
        int r1 = sqlite3GetTempReg(pParse);
        sqlite3VdbeAddOp3(v, OP_MakeRecord, regResult, nResultCol, r1);
        pushOntoSorter(pParse, pSort, p, r1);
        sqlite3ReleaseTempReg(pParse, r1);
      }else if( eDest==SRT_Coroutine ){
        sqlite3VdbeAddOp1(v, OP_Yield, pDest->iSDParm);
      }else{
        sqlite3VdbeAddOp2(v, OP_ResultRow, regResult, nResultCol);
        sqlite3ExprCacheAffinityChange(pParse, regResult, nResultCol);
      }
      break;
    }

#ifndef SQLITE_OMIT_CTE
    /* Write the results into a priority queue that is order according to
    ** pDest->pOrderBy (in pSO).  pDest->iSDParm (in iParm) is the cursor for an
    ** index with pSO->nExpr+2 columns.  Build a key using pSO for the first
    ** pSO->nExpr columns, then make sure all keys are unique by adding a
    ** final OP_Sequence column.  The last column is the record as a blob.
    */
    case SRT_DistQueue:
    case SRT_Queue: {
      int nKey;
      int r1, r2, r3;
      int addrTest = 0;
      ExprList *pSO;
      pSO = pDest->pOrderBy;
      assert( pSO );
      nKey = pSO->nExpr;
      r1 = sqlite3GetTempReg(pParse);
      r2 = sqlite3GetTempRange(pParse, nKey+2);
      r3 = r2+nKey+1;
      if( eDest==SRT_DistQueue ){
        /* If the destination is DistQueue, then cursor (iParm+1) is open
        ** on a second ephemeral index that holds all values every previously
        ** added to the queue. */
        addrTest = sqlite3VdbeAddOp4Int(v, OP_Found, iParm+1, 0, 
                                        regResult, nResultCol);
        VdbeCoverage(v);
      }
      sqlite3VdbeAddOp3(v, OP_MakeRecord, regResult, nResultCol, r3);
      if( eDest==SRT_DistQueue ){
        sqlite3VdbeAddOp2(v, OP_IdxInsert, iParm+1, r3);
        sqlite3VdbeChangeP5(v, OPFLAG_USESEEKRESULT);
      }
      for(i=0; i<nKey; i++){
        sqlite3VdbeAddOp2(v, OP_SCopy,
                          regResult + pSO->a[i].u.x.iOrderByCol - 1,
                          r2+i);
      }
      sqlite3VdbeAddOp2(v, OP_Sequence, iParm, r2+nKey);
      sqlite3VdbeAddOp3(v, OP_MakeRecord, r2, nKey+2, r1);
      sqlite3VdbeAddOp2(v, OP_IdxInsert, iParm, r1);
      if( addrTest ) sqlite3VdbeJumpHere(v, addrTest);
      sqlite3ReleaseTempReg(pParse, r1);
      sqlite3ReleaseTempRange(pParse, r2, nKey+2);
      break;
    }
#endif /* SQLITE_OMIT_CTE */



#if !defined(SQLITE_OMIT_TRIGGER)
    /* Discard the results.  This is used for SELECT statements inside
    ** the body of a TRIGGER.  The purpose of such selects is to call
    ** user-defined functions that have side effects.  We do not care
    ** about the actual results of the select.
    */
    default: {
      assert( eDest==SRT_Discard );
      break;
    }
#endif
  }

  /* Jump to the end of the loop if the LIMIT is reached.  Except, if
  ** there is a sorter, in which case the sorter has already limited
  ** the output for us.
  */
  if( pSort==0 && p->iLimit ){
    sqlite3VdbeAddOp3(v, OP_IfZero, p->iLimit, iBreak, -1); VdbeCoverage(v);
  }
}

/*
** Allocate a KeyInfo object sufficient for an index of N key columns and
** X extra columns.
*/
KeyInfo *sqlite3KeyInfoAlloc(sqlite3 *db, int N, int X){
  KeyInfo *p = sqlite3DbMallocZero(0, 
                   sizeof(KeyInfo) + (N+X)*(sizeof(CollSeq*)+1));
  if( p ){
    p->aSortOrder = (u8*)&p->aColl[N+X];
    p->nField = (u16)N;
    p->nXField = (u16)X;
    p->enc = ENC(db);
    p->db = db;
    p->nRef = 1;
  }else{
    db->mallocFailed = 1;
  }
  return p;
}

/*
** Deallocate a KeyInfo object
*/
void sqlite3KeyInfoUnref(KeyInfo *p){
  if( p ){
    assert( p->nRef>0 );
    p->nRef--;
    if( p->nRef==0 ) sqlite3DbFree(0, p);
  }
}

/*
** Make a new pointer to a KeyInfo object
*/
KeyInfo *sqlite3KeyInfoRef(KeyInfo *p){
  if( p ){
    assert( p->nRef>0 );
    p->nRef++;
  }
  return p;
}

#ifdef SQLITE_DEBUG
/*
** Return TRUE if a KeyInfo object can be change.  The KeyInfo object
** can only be changed if this is just a single reference to the object.
**
** This routine is used only inside of assert() statements.
*/
int sqlite3KeyInfoIsWriteable(KeyInfo *p){ return p->nRef==1; }
#endif /* SQLITE_DEBUG */

/*
** Given an expression list, generate a KeyInfo structure that records
** the collating sequence for each expression in that expression list.
**
** If the ExprList is an ORDER BY or GROUP BY clause then the resulting
** KeyInfo structure is appropriate for initializing a virtual index to
** implement that clause.  If the ExprList is the result set of a SELECT
** then the KeyInfo structure is appropriate for initializing a virtual
** index to implement a DISTINCT test.
**
** Space to hold the KeyInfo structure is obtain from malloc.  The calling
** function is responsible for seeing that this structure is eventually
** freed.
*/
static KeyInfo *keyInfoFromExprList(
  Parse *pParse,       /* Parsing context */
  ExprList *pList,     /* Form the KeyInfo object from this ExprList */
  int iStart,          /* Begin with this column of pList */
  int nExtra           /* Add this many extra columns to the end */
){
  int nExpr;
  KeyInfo *pInfo;
  struct ExprList_item *pItem;
  sqlite3 *db = pParse->db;
  int i;

  nExpr = pList->nExpr;
  pInfo = sqlite3KeyInfoAlloc(db, nExpr+nExtra-iStart, 1);
  if( pInfo ){
    assert( sqlite3KeyInfoIsWriteable(pInfo) );
    for(i=iStart, pItem=pList->a+iStart; i<nExpr; i++, pItem++){
      CollSeq *pColl;
      pColl = sqlite3ExprCollSeq(pParse, pItem->pExpr);
      if( !pColl ) pColl = db->pDfltColl;
      pInfo->aColl[i-iStart] = pColl;
      pInfo->aSortOrder[i-iStart] = pItem->sortOrder;
    }
  }
  return pInfo;
}

#ifndef SQLITE_OMIT_COMPOUND_SELECT
/*
** Name of the connection operator, used for error messages.
*/
static const char *selectOpName(int id){
  char *z;
  switch( id ){
    case TK_ALL:       z = "UNION ALL";   break;
    case TK_INTERSECT: z = "INTERSECT";   break;
    case TK_EXCEPT:    z = "EXCEPT";      break;
    default:           z = "UNION";       break;
  }
  return z;
}
#endif /* SQLITE_OMIT_COMPOUND_SELECT */

#ifndef SQLITE_OMIT_EXPLAIN
/*
** Unless an "EXPLAIN QUERY PLAN" command is being processed, this function
** is a no-op. Otherwise, it adds a single row of output to the EQP result,
** where the caption is of the form:
**
**   "USE TEMP B-TREE FOR xxx"
**
** where xxx is one of "DISTINCT", "ORDER BY" or "GROUP BY". Exactly which
** is determined by the zUsage argument.
*/
static void explainTempTable(Parse *pParse, const char *zUsage){
  if( pParse->explain==2 ){
    Vdbe *v = pParse->pVdbe;
    char *zMsg = sqlite3MPrintf(pParse->db, "USE TEMP B-TREE FOR %s", zUsage);
    sqlite3VdbeAddOp4(v, OP_Explain, pParse->iSelectId, 0, 0, zMsg, P4_DYNAMIC);
  }
}

/*
** Assign expression b to lvalue a. A second, no-op, version of this macro
** is provided when SQLITE_OMIT_EXPLAIN is defined. This allows the code
** in sqlite3Select() to assign values to structure member variables that
** only exist if SQLITE_OMIT_EXPLAIN is not defined without polluting the
** code with #ifndef directives.
*/
# define explainSetInteger(a, b) a = b

#else
/* No-op versions of the explainXXX() functions and macros. */
# define explainTempTable(y,z)
# define explainSetInteger(y,z)
#endif

#if !defined(SQLITE_OMIT_EXPLAIN) && !defined(SQLITE_OMIT_COMPOUND_SELECT)
/*
** Unless an "EXPLAIN QUERY PLAN" command is being processed, this function
** is a no-op. Otherwise, it adds a single row of output to the EQP result,
** where the caption is of one of the two forms:
**
**   "COMPOSITE SUBQUERIES iSub1 and iSub2 (op)"
**   "COMPOSITE SUBQUERIES iSub1 and iSub2 USING TEMP B-TREE (op)"
**
** where iSub1 and iSub2 are the integers passed as the corresponding
** function parameters, and op is the text representation of the parameter
** of the same name. The parameter "op" must be one of TK_UNION, TK_EXCEPT,
** TK_INTERSECT or TK_ALL. The first form is used if argument bUseTmp is 
** false, or the second form if it is true.
*/
static void explainComposite(
  Parse *pParse,                  /* Parse context */
  int op,                         /* One of TK_UNION, TK_EXCEPT etc. */
  int iSub1,                      /* Subquery id 1 */
  int iSub2,                      /* Subquery id 2 */
  int bUseTmp                     /* True if a temp table was used */
){
  assert( op==TK_UNION || op==TK_EXCEPT || op==TK_INTERSECT || op==TK_ALL );
  if( pParse->explain==2 ){
    Vdbe *v = pParse->pVdbe;
    char *zMsg = sqlite3MPrintf(
        pParse->db, "COMPOUND SUBQUERIES %d AND %d %s(%s)", iSub1, iSub2,
        bUseTmp?"USING TEMP B-TREE ":"", selectOpName(op)
    );
    sqlite3VdbeAddOp4(v, OP_Explain, pParse->iSelectId, 0, 0, zMsg, P4_DYNAMIC);
  }
}
#else
/* No-op versions of the explainXXX() functions and macros. */
# define explainComposite(v,w,x,y,z)
#endif

/*
** If the inner loop was generated using a non-null pOrderBy argument,
** then the results were placed in a sorter.  After the loop is terminated
** we need to run the sorter and output the results.  The following
** routine generates the code needed to do that.
*/
static void generateSortTail(
  Parse *pParse,    /* Parsing context */
  Select *p,        /* The SELECT statement */
  SortCtx *pSort,   /* Information on the ORDER BY clause */
  int nColumn,      /* Number of columns of data */
  SelectDest *pDest /* Write the sorted results here */
){
  Vdbe *v = pParse->pVdbe;                     /* The prepared statement */
  int addrBreak = sqlite3VdbeMakeLabel(v);     /* Jump here to exit loop */
  int addrContinue = sqlite3VdbeMakeLabel(v);  /* Jump here for next cycle */
  int addr;
  int addrOnce = 0;
  int iTab;
  int pseudoTab = 0;
  ExprList *pOrderBy = pSort->pOrderBy;
  int eDest = pDest->eDest;
  int iParm = pDest->iSDParm;
  int regRow;
  int regRowid;
  int nKey;

  if( pSort->labelBkOut ){
    sqlite3VdbeAddOp2(v, OP_Gosub, pSort->regReturn, pSort->labelBkOut);
    sqlite3VdbeAddOp2(v, OP_Goto, 0, addrBreak);
    sqlite3VdbeResolveLabel(v, pSort->labelBkOut);
    addrOnce = sqlite3CodeOnce(pParse); VdbeCoverage(v);
  }
  iTab = pSort->iECursor;
  regRow = sqlite3GetTempReg(pParse);
  if( eDest==SRT_Output || eDest==SRT_Coroutine ){
    pseudoTab = pParse->nTab++;
    sqlite3VdbeAddOp3(v, OP_OpenPseudo, pseudoTab, regRow, nColumn);
    regRowid = 0;
  }else{
    regRowid = sqlite3GetTempReg(pParse);
  }
  nKey = pOrderBy->nExpr - pSort->nOBSat;
  if( pSort->sortFlags & SORTFLAG_UseSorter ){
    int regSortOut = ++pParse->nMem;
    int ptab2 = pParse->nTab++;
    sqlite3VdbeAddOp3(v, OP_OpenPseudo, ptab2, regSortOut, nKey+2);
    if( addrOnce ) sqlite3VdbeJumpHere(v, addrOnce);
    addr = 1 + sqlite3VdbeAddOp2(v, OP_SorterSort, iTab, addrBreak);
    VdbeCoverage(v);
    codeOffset(v, p->iOffset, addrContinue);
    sqlite3VdbeAddOp2(v, OP_SorterData, iTab, regSortOut);
    sqlite3VdbeAddOp3(v, OP_Column, ptab2, nKey+1, regRow);
    sqlite3VdbeChangeP5(v, OPFLAG_CLEARCACHE);
  }else{
    if( addrOnce ) sqlite3VdbeJumpHere(v, addrOnce);
    addr = 1 + sqlite3VdbeAddOp2(v, OP_Sort, iTab, addrBreak); VdbeCoverage(v);
    codeOffset(v, p->iOffset, addrContinue);
    sqlite3VdbeAddOp3(v, OP_Column, iTab, nKey+1, regRow);
  }
  switch( eDest ){
    case SRT_Table:
    case SRT_EphemTab: {
      testcase( eDest==SRT_Table );
      testcase( eDest==SRT_EphemTab );
      sqlite3VdbeAddOp2(v, OP_NewRowid, iParm, regRowid);
      sqlite3VdbeAddOp3(v, OP_Insert, iParm, regRow, regRowid);
      sqlite3VdbeChangeP5(v, OPFLAG_APPEND);
      break;
    }
#ifndef SQLITE_OMIT_SUBQUERY
    case SRT_Set: {
      assert( nColumn==1 );
      sqlite3VdbeAddOp4(v, OP_MakeRecord, regRow, 1, regRowid,
                        &pDest->affSdst, 1);
      sqlite3ExprCacheAffinityChange(pParse, regRow, 1);
      sqlite3VdbeAddOp2(v, OP_IdxInsert, iParm, regRowid);
      break;
    }
    case SRT_Mem: {
      assert( nColumn==1 );
      sqlite3ExprCodeMove(pParse, regRow, iParm, 1);
      /* The LIMIT clause will terminate the loop for us */
      break;
    }
#endif
    default: {
      int i;
      assert( eDest==SRT_Output || eDest==SRT_Coroutine ); 
      testcase( eDest==SRT_Output );
      testcase( eDest==SRT_Coroutine );
      for(i=0; i<nColumn; i++){
        assert( regRow!=pDest->iSdst+i );
        sqlite3VdbeAddOp3(v, OP_Column, pseudoTab, i, pDest->iSdst+i);
        if( i==0 ){
          sqlite3VdbeChangeP5(v, OPFLAG_CLEARCACHE);
        }
      }
      if( eDest==SRT_Output ){
        sqlite3VdbeAddOp2(v, OP_ResultRow, pDest->iSdst, nColumn);
        sqlite3ExprCacheAffinityChange(pParse, pDest->iSdst, nColumn);
      }else{
        sqlite3VdbeAddOp1(v, OP_Yield, pDest->iSDParm);
      }
      break;
    }
  }
  sqlite3ReleaseTempReg(pParse, regRow);
  sqlite3ReleaseTempReg(pParse, regRowid);

  /* The bottom of the loop
  */
  sqlite3VdbeResolveLabel(v, addrContinue);
  if( pSort->sortFlags & SORTFLAG_UseSorter ){
    sqlite3VdbeAddOp2(v, OP_SorterNext, iTab, addr); VdbeCoverage(v);
  }else{
    sqlite3VdbeAddOp2(v, OP_Next, iTab, addr); VdbeCoverage(v);
  }
  if( pSort->regReturn ) sqlite3VdbeAddOp1(v, OP_Return, pSort->regReturn);
  sqlite3VdbeResolveLabel(v, addrBreak);
  if( eDest==SRT_Output || eDest==SRT_Coroutine ){
    sqlite3VdbeAddOp2(v, OP_Close, pseudoTab, 0);
  }
}

/*
** Return a pointer to a string containing the 'declaration type' of the
** expression pExpr. The string may be treated as static by the caller.
**
** Also try to estimate the size of the returned value and return that
** result in *pEstWidth.
**
** The declaration type is the exact datatype definition extracted from the
** original CREATE TABLE statement if the expression is a column. The
** declaration type for a ROWID field is INTEGER. Exactly when an expression
** is considered a column can be complex in the presence of subqueries. The
** result-set expression in all of the following SELECT statements is 
** considered a column by this function.
**
**   SELECT col FROM tbl;
**   SELECT (SELECT col FROM tbl;
**   SELECT (SELECT col FROM tbl);
**   SELECT abc FROM (SELECT col AS abc FROM tbl);
** 
** The declaration type for any expression other than a column is NULL.
**
** This routine has either 3 or 6 parameters depending on whether or not
** the SQLITE_ENABLE_COLUMN_METADATA compile-time option is used.
*/
#ifdef SQLITE_ENABLE_COLUMN_METADATA
# define columnType(A,B,C,D,E,F) columnTypeImpl(A,B,C,D,E,F)
static const char *columnTypeImpl(
  NameContext *pNC, 
  Expr *pExpr,
  const char **pzOrigDb,
  const char **pzOrigTab,
  const char **pzOrigCol,
  u8 *pEstWidth
){
  char const *zOrigDb = 0;
  char const *zOrigTab = 0;
  char const *zOrigCol = 0;
#else /* if !defined(SQLITE_ENABLE_COLUMN_METADATA) */
# define columnType(A,B,C,D,E,F) columnTypeImpl(A,B,F)
static const char *columnTypeImpl(
  NameContext *pNC, 
  Expr *pExpr,
  u8 *pEstWidth
){
#endif /* !defined(SQLITE_ENABLE_COLUMN_METADATA) */
  char const *zType = 0;
  int j;
  u8 estWidth = 1;

  if( NEVER(pExpr==0) || pNC->pSrcList==0 ) return 0;
  switch( pExpr->op ){
    case TK_AGG_COLUMN:
    case TK_COLUMN: {
      /* The expression is a column. Locate the table the column is being
      ** extracted from in NameContext.pSrcList. This table may be real
      ** database table or a subquery.
      */
      Table *pTab = 0;            /* Table structure column is extracted from */
      Select *pS = 0;             /* Select the column is extracted from */
      int iCol = pExpr->iColumn;  /* Index of column in pTab */
      testcase( pExpr->op==TK_AGG_COLUMN );
      testcase( pExpr->op==TK_COLUMN );
      while( pNC && !pTab ){
        SrcList *pTabList = pNC->pSrcList;
        for(j=0;j<pTabList->nSrc && pTabList->a[j].iCursor!=pExpr->iTable;j++);
        if( j<pTabList->nSrc ){
          pTab = pTabList->a[j].pTab;
          pS = pTabList->a[j].pSelect;
        }else{
          pNC = pNC->pNext;
        }
      }

      if( pTab==0 ){
        /* At one time, code such as "SELECT new.x" within a trigger would
        ** cause this condition to run.  Since then, we have restructured how
        ** trigger code is generated and so this condition is no longer 
        ** possible. However, it can still be true for statements like
        ** the following:
        **
        **   CREATE TABLE t1(col INTEGER);
        **   SELECT (SELECT t1.col) FROM FROM t1;
        **
        ** when columnType() is called on the expression "t1.col" in the 
        ** sub-select. In this case, set the column type to NULL, even
        ** though it should really be "INTEGER".
        **
        ** This is not a problem, as the column type of "t1.col" is never
        ** used. When columnType() is called on the expression 
        ** "(SELECT t1.col)", the correct type is returned (see the TK_SELECT
        ** branch below.  */
        break;
      }

      assert( pTab && pExpr->pTab==pTab );
      if( pS ){
        /* The "table" is actually a sub-select or a view in the FROM clause
        ** of the SELECT statement. Return the declaration type and origin
        ** data for the result-set column of the sub-select.
        */
        if( iCol>=0 && ALWAYS(iCol<pS->pEList->nExpr) ){
          /* If iCol is less than zero, then the expression requests the
          ** rowid of the sub-select or view. This expression is legal (see 
          ** test case misc2.2.2) - it always evaluates to NULL.
          */
          NameContext sNC;
          Expr *p = pS->pEList->a[iCol].pExpr;
          sNC.pSrcList = pS->pSrc;
          sNC.pNext = pNC;
          sNC.pParse = pNC->pParse;
          zType = columnType(&sNC, p,&zOrigDb,&zOrigTab,&zOrigCol, &estWidth); 
        }
      }else if( pTab->pSchema ){
        /* A real table */
        assert( !pS );
        if( iCol<0 ) iCol = pTab->iPKey;
        assert( iCol==-1 || (iCol>=0 && iCol<pTab->nCol) );
#ifdef SQLITE_ENABLE_COLUMN_METADATA
        if( iCol<0 ){
          zType = "INTEGER";
          zOrigCol = "rowid";
        }else{
          zType = pTab->aCol[iCol].zType;
          zOrigCol = pTab->aCol[iCol].zName;
          estWidth = pTab->aCol[iCol].szEst;
        }
        zOrigTab = pTab->zName;
        if( pNC->pParse ){
          int iDb = sqlite3SchemaToIndex(pNC->pParse->db, pTab->pSchema);
          zOrigDb = pNC->pParse->db->aDb[iDb].zName;
        }
#else
        if( iCol<0 ){
          zType = "INTEGER";
        }else{
          zType = pTab->aCol[iCol].zType;
          estWidth = pTab->aCol[iCol].szEst;
        }
#endif
      }
      break;
    }
#ifndef SQLITE_OMIT_SUBQUERY
    case TK_SELECT: {
      /* The expression is a sub-select. Return the declaration type and
      ** origin info for the single column in the result set of the SELECT
      ** statement.
      */
      NameContext sNC;
      Select *pS = pExpr->x.pSelect;
      Expr *p = pS->pEList->a[0].pExpr;
      assert( ExprHasProperty(pExpr, EP_xIsSelect) );
      sNC.pSrcList = pS->pSrc;
      sNC.pNext = pNC;
      sNC.pParse = pNC->pParse;
      zType = columnType(&sNC, p, &zOrigDb, &zOrigTab, &zOrigCol, &estWidth); 
      break;
    }
#endif
  }

#ifdef SQLITE_ENABLE_COLUMN_METADATA  
  if( pzOrigDb ){
    assert( pzOrigTab && pzOrigCol );
    *pzOrigDb = zOrigDb;
    *pzOrigTab = zOrigTab;
    *pzOrigCol = zOrigCol;
  }
#endif
  if( pEstWidth ) *pEstWidth = estWidth;
  return zType;
}

/*
** Generate code that will tell the VDBE the declaration types of columns
** in the result set.
*/
static void generateColumnTypes(
  Parse *pParse,      /* Parser context */
  SrcList *pTabList,  /* List of tables */
  ExprList *pEList    /* Expressions defining the result set */
){
#ifndef SQLITE_OMIT_DECLTYPE
  Vdbe *v = pParse->pVdbe;
  int i;
  NameContext sNC;
  sNC.pSrcList = pTabList;
  sNC.pParse = pParse;
  for(i=0; i<pEList->nExpr; i++){
    Expr *p = pEList->a[i].pExpr;
    const char *zType;
#ifdef SQLITE_ENABLE_COLUMN_METADATA
    const char *zOrigDb = 0;
    const char *zOrigTab = 0;
    const char *zOrigCol = 0;
    zType = columnType(&sNC, p, &zOrigDb, &zOrigTab, &zOrigCol, 0);

    /* The vdbe must make its own copy of the column-type and other 
    ** column specific strings, in case the schema is reset before this
    ** virtual machine is deleted.
    */
    sqlite3VdbeSetColName(v, i, COLNAME_DATABASE, zOrigDb, SQLITE_TRANSIENT);
    sqlite3VdbeSetColName(v, i, COLNAME_TABLE, zOrigTab, SQLITE_TRANSIENT);
    sqlite3VdbeSetColName(v, i, COLNAME_COLUMN, zOrigCol, SQLITE_TRANSIENT);
#else
    zType = columnType(&sNC, p, 0, 0, 0, 0);
#endif
    sqlite3VdbeSetColName(v, i, COLNAME_DECLTYPE, zType, SQLITE_TRANSIENT);
  }
#endif /* !defined(SQLITE_OMIT_DECLTYPE) */
}

/*
** Generate code that will tell the VDBE the names of columns
** in the result set.  This information is used to provide the
** azCol[] values in the callback.
*/
static void generateColumnNames(
  Parse *pParse,      /* Parser context */
  SrcList *pTabList,  /* List of tables */
  ExprList *pEList    /* Expressions defining the result set */
){
  Vdbe *v = pParse->pVdbe;
  int i, j;
  sqlite3 *db = pParse->db;
  int fullNames, shortNames;

#ifndef SQLITE_OMIT_EXPLAIN
  /* If this is an EXPLAIN, skip this step */
  if( pParse->explain ){
    return;
  }
#endif

  if( pParse->colNamesSet || NEVER(v==0) || db->mallocFailed ) return;
  pParse->colNamesSet = 1;
  fullNames = (db->flags & SQLITE_FullColNames)!=0;
  shortNames = (db->flags & SQLITE_ShortColNames)!=0;
  sqlite3VdbeSetNumCols(v, pEList->nExpr);
  for(i=0; i<pEList->nExpr; i++){
    Expr *p;
    p = pEList->a[i].pExpr;
    if( NEVER(p==0) ) continue;
    if( pEList->a[i].zName ){
      char *zName = pEList->a[i].zName;
      sqlite3VdbeSetColName(v, i, COLNAME_NAME, zName, SQLITE_TRANSIENT);
    }else if( (p->op==TK_COLUMN || p->op==TK_AGG_COLUMN) && pTabList ){
      Table *pTab;
      char *zCol;
      int iCol = p->iColumn;
      for(j=0; ALWAYS(j<pTabList->nSrc); j++){
        if( pTabList->a[j].iCursor==p->iTable ) break;
      }
      assert( j<pTabList->nSrc );
      pTab = pTabList->a[j].pTab;
      if( iCol<0 ) iCol = pTab->iPKey;
      assert( iCol==-1 || (iCol>=0 && iCol<pTab->nCol) );
      if( iCol<0 ){
        zCol = "rowid";
      }else{
        zCol = pTab->aCol[iCol].zName;
      }
      if( !shortNames && !fullNames ){
        sqlite3VdbeSetColName(v, i, COLNAME_NAME, 
            sqlite3DbStrDup(db, pEList->a[i].zSpan), SQLITE_DYNAMIC);
      }else if( fullNames ){
        char *zName = 0;
        zName = sqlite3MPrintf(db, "%s.%s", pTab->zName, zCol);
        sqlite3VdbeSetColName(v, i, COLNAME_NAME, zName, SQLITE_DYNAMIC);
      }else{
        sqlite3VdbeSetColName(v, i, COLNAME_NAME, zCol, SQLITE_TRANSIENT);
      }
    }else{
      const char *z = pEList->a[i].zSpan;
      z = z==0 ? sqlite3MPrintf(db, "column%d", i+1) : sqlite3DbStrDup(db, z);
      sqlite3VdbeSetColName(v, i, COLNAME_NAME, z, SQLITE_DYNAMIC);
    }
  }
  generateColumnTypes(pParse, pTabList, pEList);
}

/*
** Given a an expression list (which is really the list of expressions
** that form the result set of a SELECT statement) compute appropriate
** column names for a table that would hold the expression list.
**
** All column names will be unique.
**
** Only the column names are computed.  Column.zType, Column.zColl,
** and other fields of Column are zeroed.
**
** Return SQLITE_OK on success.  If a memory allocation error occurs,
** store NULL in *paCol and 0 in *pnCol and return SQLITE_NOMEM.
*/
static int selectColumnsFromExprList(
  Parse *pParse,          /* Parsing context */
  ExprList *pEList,       /* Expr list from which to derive column names */
  i16 *pnCol,             /* Write the number of columns here */
  Column **paCol          /* Write the new column list here */
){
  sqlite3 *db = pParse->db;   /* Database connection */
  int i, j;                   /* Loop counters */
  int cnt;                    /* Index added to make the name unique */
  Column *aCol, *pCol;        /* For looping over result columns */
  int nCol;                   /* Number of columns in the result set */
  Expr *p;                    /* Expression for a single result column */
  char *zName;                /* Column name */
  int nName;                  /* Size of name in zName[] */

  if( pEList ){
    nCol = pEList->nExpr;
    aCol = sqlite3DbMallocZero(db, sizeof(aCol[0])*nCol);
    testcase( aCol==0 );
  }else{
    nCol = 0;
    aCol = 0;
  }
  *pnCol = nCol;
  *paCol = aCol;

  for(i=0, pCol=aCol; i<nCol; i++, pCol++){
    /* Get an appropriate name for the column
    */
    p = sqlite3ExprSkipCollate(pEList->a[i].pExpr);
    if( (zName = pEList->a[i].zName)!=0 ){
      /* If the column contains an "AS <name>" phrase, use <name> as the name */
      zName = sqlite3DbStrDup(db, zName);
    }else{
      Expr *pColExpr = p;  /* The expression that is the result column name */
      Table *pTab;         /* Table associated with this expression */
      while( pColExpr->op==TK_DOT ){
        pColExpr = pColExpr->pRight;
        assert( pColExpr!=0 );
      }
      if( pColExpr->op==TK_COLUMN && ALWAYS(pColExpr->pTab!=0) ){
        /* For columns use the column name name */
        int iCol = pColExpr->iColumn;
        pTab = pColExpr->pTab;
        if( iCol<0 ) iCol = pTab->iPKey;
        zName = sqlite3MPrintf(db, "%s",
                 iCol>=0 ? pTab->aCol[iCol].zName : "rowid");
      }else if( pColExpr->op==TK_ID ){
        assert( !ExprHasProperty(pColExpr, EP_IntValue) );
        zName = sqlite3MPrintf(db, "%s", pColExpr->u.zToken);
      }else{
        /* Use the original text of the column expression as its name */
        zName = sqlite3MPrintf(db, "%s", pEList->a[i].zSpan);
      }
    }
    if( db->mallocFailed ){
      sqlite3DbFree(db, zName);
      break;
    }

    /* Make sure the column name is unique.  If the name is not unique,
    ** append a integer to the name so that it becomes unique.
    */
    nName = sqlite3Strlen30(zName);
    for(j=cnt=0; j<i; j++){
      if( sqlite3StrICmp(aCol[j].zName, zName)==0 ){
        char *zNewName;
        int k;
        for(k=nName-1; k>1 && sqlite3Isdigit(zName[k]); k--){}
        if( k>=0 && zName[k]==':' ) nName = k;
        zName[nName] = 0;
        zNewName = sqlite3MPrintf(db, "%s:%d", zName, ++cnt);
        sqlite3DbFree(db, zName);
        zName = zNewName;
        j = -1;
        if( zName==0 ) break;
      }
    }
    pCol->zName = zName;
  }
  if( db->mallocFailed ){
    for(j=0; j<i; j++){
      sqlite3DbFree(db, aCol[j].zName);
    }
    sqlite3DbFree(db, aCol);
    *paCol = 0;
    *pnCol = 0;
    return SQLITE_NOMEM;
  }
  return SQLITE_OK;
}

/*
** Add type and collation information to a column list based on
** a SELECT statement.
** 
** The column list presumably came from selectColumnNamesFromExprList().
** The column list has only names, not types or collations.  This
** routine goes through and adds the types and collations.
**
** This routine requires that all identifiers in the SELECT
** statement be resolved.
*/
static void selectAddColumnTypeAndCollation(
  Parse *pParse,        /* Parsing contexts */
  Table *pTab,          /* Add column type information to this table */
  Select *pSelect       /* SELECT used to determine types and collations */
){
  sqlite3 *db = pParse->db;
  NameContext sNC;
  Column *pCol;
  CollSeq *pColl;
  int i;
  Expr *p;
  struct ExprList_item *a;
  u64 szAll = 0;

  assert( pSelect!=0 );
  assert( (pSelect->selFlags & SF_Resolved)!=0 );
  assert( pTab->nCol==pSelect->pEList->nExpr || db->mallocFailed );
  if( db->mallocFailed ) return;
  memset(&sNC, 0, sizeof(sNC));
  sNC.pSrcList = pSelect->pSrc;
  a = pSelect->pEList->a;
  for(i=0, pCol=pTab->aCol; i<pTab->nCol; i++, pCol++){
    p = a[i].pExpr;
    pCol->zType = sqlite3DbStrDup(db, columnType(&sNC, p,0,0,0, &pCol->szEst));
    szAll += pCol->szEst;
    pCol->affinity = sqlite3ExprAffinity(p);
    if( pCol->affinity==0 ) pCol->affinity = SQLITE_AFF_NONE;
    pColl = sqlite3ExprCollSeq(pParse, p);
    if( pColl ){
      pCol->zColl = sqlite3DbStrDup(db, pColl->zName);
    }
  }
  pTab->szTabRow = sqlite3LogEst(szAll*4);
}

/*
** Given a SELECT statement, generate a Table structure that describes
** the result set of that SELECT.
*/
Table *sqlite3ResultSetOfSelect(Parse *pParse, Select *pSelect){
  Table *pTab;
  sqlite3 *db = pParse->db;
  int savedFlags;

  savedFlags = db->flags;
  db->flags &= ~SQLITE_FullColNames;
  db->flags |= SQLITE_ShortColNames;
  sqlite3SelectPrep(pParse, pSelect, 0);
  if( pParse->nErr ) return 0;
  while( pSelect->pPrior ) pSelect = pSelect->pPrior;
  db->flags = savedFlags;
  pTab = sqlite3DbMallocZero(db, sizeof(Table) );
  if( pTab==0 ){
    return 0;
  }
  /* The sqlite3ResultSetOfSelect() is only used n contexts where lookaside
  ** is disabled */
  assert( db->lookaside.bEnabled==0 );
  pTab->nRef = 1;
  pTab->zName = 0;
  pTab->nRowEst = 1048576;
  selectColumnsFromExprList(pParse, pSelect->pEList, &pTab->nCol, &pTab->aCol);
  selectAddColumnTypeAndCollation(pParse, pTab, pSelect);
  pTab->iPKey = -1;
  if( db->mallocFailed ){
    sqlite3DeleteTable(db, pTab);
    return 0;
  }
  return pTab;
}

/*
** Get a VDBE for the given parser context.  Create a new one if necessary.
** If an error occurs, return NULL and leave a message in pParse.
*/
Vdbe *sqlite3GetVdbe(Parse *pParse){
  Vdbe *v = pParse->pVdbe;
  if( v==0 ){
    v = pParse->pVdbe = sqlite3VdbeCreate(pParse);
    if( v ) sqlite3VdbeAddOp0(v, OP_Init);
    if( pParse->pToplevel==0
     && OptimizationEnabled(pParse->db,SQLITE_FactorOutConst)
    ){
      pParse->okConstFactor = 1;
    }

  }
  return v;
}


/*
** Compute the iLimit and iOffset fields of the SELECT based on the
** pLimit and pOffset expressions.  pLimit and pOffset hold the expressions
** that appear in the original SQL statement after the LIMIT and OFFSET
** keywords.  Or NULL if those keywords are omitted. iLimit and iOffset 
** are the integer memory register numbers for counters used to compute 
** the limit and offset.  If there is no limit and/or offset, then 
** iLimit and iOffset are negative.
**
** This routine changes the values of iLimit and iOffset only if
** a limit or offset is defined by pLimit and pOffset.  iLimit and
** iOffset should have been preset to appropriate default values (zero)
** prior to calling this routine.
**
** The iOffset register (if it exists) is initialized to the value
** of the OFFSET.  The iLimit register is initialized to LIMIT.  Register
** iOffset+1 is initialized to LIMIT+OFFSET.
**
** Only if pLimit!=0 or pOffset!=0 do the limit registers get
** redefined.  The UNION ALL operator uses this property to force
** the reuse of the same limit and offset registers across multiple
** SELECT statements.
*/
static void computeLimitRegisters(Parse *pParse, Select *p, int iBreak){
  Vdbe *v = 0;
  int iLimit = 0;
  int iOffset;
  int addr1, n;
  if( p->iLimit ) return;

  /* 
  ** "LIMIT -1" always shows all rows.  There is some
  ** controversy about what the correct behavior should be.
  ** The current implementation interprets "LIMIT 0" to mean
  ** no rows.
  */
  sqlite3ExprCacheClear(pParse);
  assert( p->pOffset==0 || p->pLimit!=0 );
  if( p->pLimit ){
    p->iLimit = iLimit = ++pParse->nMem;
    v = sqlite3GetVdbe(pParse);
    assert( v!=0 );
    if( sqlite3ExprIsInteger(p->pLimit, &n) ){
      sqlite3VdbeAddOp2(v, OP_Integer, n, iLimit);
      VdbeComment((v, "LIMIT counter"));
      if( n==0 ){
        sqlite3VdbeAddOp2(v, OP_Goto, 0, iBreak);
      }else if( n>=0 && p->nSelectRow>(u64)n ){
        p->nSelectRow = n;
      }
    }else{
      sqlite3ExprCode(pParse, p->pLimit, iLimit);
      sqlite3VdbeAddOp1(v, OP_MustBeInt, iLimit); VdbeCoverage(v);
      VdbeComment((v, "LIMIT counter"));
      sqlite3VdbeAddOp2(v, OP_IfZero, iLimit, iBreak); VdbeCoverage(v);
    }
    if( p->pOffset ){
      p->iOffset = iOffset = ++pParse->nMem;
      pParse->nMem++;   /* Allocate an extra register for limit+offset */
      sqlite3ExprCode(pParse, p->pOffset, iOffset);
      sqlite3VdbeAddOp1(v, OP_MustBeInt, iOffset); VdbeCoverage(v);
      VdbeComment((v, "OFFSET counter"));
      addr1 = sqlite3VdbeAddOp1(v, OP_IfPos, iOffset); VdbeCoverage(v);
      sqlite3VdbeAddOp2(v, OP_Integer, 0, iOffset);
      sqlite3VdbeJumpHere(v, addr1);
      sqlite3VdbeAddOp3(v, OP_Add, iLimit, iOffset, iOffset+1);
      VdbeComment((v, "LIMIT+OFFSET"));
      addr1 = sqlite3VdbeAddOp1(v, OP_IfPos, iLimit); VdbeCoverage(v);
      sqlite3VdbeAddOp2(v, OP_Integer, -1, iOffset+1);
      sqlite3VdbeJumpHere(v, addr1);
    }
  }
}

#ifndef SQLITE_OMIT_COMPOUND_SELECT
/*
** Return the appropriate collating sequence for the iCol-th column of
** the result set for the compound-select statement "p".  Return NULL if
** the column has no default collating sequence.
**
** The collating sequence for the compound select is taken from the
** left-most term of the select that has a collating sequence.
*/
static CollSeq *multiSelectCollSeq(Parse *pParse, Select *p, int iCol){
  CollSeq *pRet;
  if( p->pPrior ){
    pRet = multiSelectCollSeq(pParse, p->pPrior, iCol);
  }else{
    pRet = 0;
  }
  assert( iCol>=0 );
  if( pRet==0 && iCol<p->pEList->nExpr ){
    pRet = sqlite3ExprCollSeq(pParse, p->pEList->a[iCol].pExpr);
  }
  return pRet;
}

/*
** The select statement passed as the second parameter is a compound SELECT
** with an ORDER BY clause. This function allocates and returns a KeyInfo
** structure suitable for implementing the ORDER BY.
**
** Space to hold the KeyInfo structure is obtained from malloc. The calling
** function is responsible for ensuring that this structure is eventually
** freed.
*/
static KeyInfo *multiSelectOrderByKeyInfo(Parse *pParse, Select *p, int nExtra){
  ExprList *pOrderBy = p->pOrderBy;
  int nOrderBy = p->pOrderBy->nExpr;
  sqlite3 *db = pParse->db;
  KeyInfo *pRet = sqlite3KeyInfoAlloc(db, nOrderBy+nExtra, 1);
  if( pRet ){
    int i;
    for(i=0; i<nOrderBy; i++){
      struct ExprList_item *pItem = &pOrderBy->a[i];
      Expr *pTerm = pItem->pExpr;
      CollSeq *pColl;

      if( pTerm->flags & EP_Collate ){
        pColl = sqlite3ExprCollSeq(pParse, pTerm);
      }else{
        pColl = multiSelectCollSeq(pParse, p, pItem->u.x.iOrderByCol-1);
        if( pColl==0 ) pColl = db->pDfltColl;
        pOrderBy->a[i].pExpr =
          sqlite3ExprAddCollateString(pParse, pTerm, pColl->zName);
      }
      assert( sqlite3KeyInfoIsWriteable(pRet) );
      pRet->aColl[i] = pColl;
      pRet->aSortOrder[i] = pOrderBy->a[i].sortOrder;
    }
  }

  return pRet;
}

#ifndef SQLITE_OMIT_CTE
/*
** This routine generates VDBE code to compute the content of a WITH RECURSIVE
** query of the form:
**
**   <recursive-table> AS (<setup-query> UNION [ALL] <recursive-query>)
**                         \___________/             \_______________/
**                           p->pPrior                      p
**
**
** There is exactly one reference to the recursive-table in the FROM clause
** of recursive-query, marked with the SrcList->a[].isRecursive flag.
**
** The setup-query runs once to generate an initial set of rows that go
** into a Queue table.  Rows are extracted from the Queue table one by
** one.  Each row extracted from Queue is output to pDest.  Then the single
** extracted row (now in the iCurrent table) becomes the content of the
** recursive-table for a recursive-query run.  The output of the recursive-query
** is added back into the Queue table.  Then another row is extracted from Queue
** and the iteration continues until the Queue table is empty.
**
** If the compound query operator is UNION then no duplicate rows are ever
** inserted into the Queue table.  The iDistinct table keeps a copy of all rows
** that have ever been inserted into Queue and causes duplicates to be
** discarded.  If the operator is UNION ALL, then duplicates are allowed.
** 
** If the query has an ORDER BY, then entries in the Queue table are kept in
** ORDER BY order and the first entry is extracted for each cycle.  Without
** an ORDER BY, the Queue table is just a FIFO.
**
** If a LIMIT clause is provided, then the iteration stops after LIMIT rows
** have been output to pDest.  A LIMIT of zero means to output no rows and a
** negative LIMIT means to output all rows.  If there is also an OFFSET clause
** with a positive value, then the first OFFSET outputs are discarded rather
** than being sent to pDest.  The LIMIT count does not begin until after OFFSET
** rows have been skipped.
*/
static void generateWithRecursiveQuery(
  Parse *pParse,        /* Parsing context */
  Select *p,            /* The recursive SELECT to be coded */
  SelectDest *pDest     /* What to do with query results */
){
  SrcList *pSrc = p->pSrc;      /* The FROM clause of the recursive query */
  int nCol = p->pEList->nExpr;  /* Number of columns in the recursive table */
  Vdbe *v = pParse->pVdbe;      /* The prepared statement under construction */
  Select *pSetup = p->pPrior;   /* The setup query */
  int addrTop;                  /* Top of the loop */
  int addrCont, addrBreak;      /* CONTINUE and BREAK addresses */
  int iCurrent = 0;             /* The Current table */
  int regCurrent;               /* Register holding Current table */
  int iQueue;                   /* The Queue table */
  int iDistinct = 0;            /* To ensure unique results if UNION */
  int eDest = SRT_Table;        /* How to write to Queue */
  SelectDest destQueue;         /* SelectDest targetting the Queue table */
  int i;                        /* Loop counter */
  int rc;                       /* Result code */
  ExprList *pOrderBy;           /* The ORDER BY clause */
  Expr *pLimit, *pOffset;       /* Saved LIMIT and OFFSET */
  int regLimit, regOffset;      /* Registers used by LIMIT and OFFSET */

  /* Obtain authorization to do a recursive query */
  if( sqlite3AuthCheck(pParse, SQLITE_RECURSIVE, 0, 0, 0) ) return;

  /* Process the LIMIT and OFFSET clauses, if they exist */
  addrBreak = sqlite3VdbeMakeLabel(v);
  computeLimitRegisters(pParse, p, addrBreak);
  pLimit = p->pLimit;
  pOffset = p->pOffset;
  regLimit = p->iLimit;
  regOffset = p->iOffset;
  p->pLimit = p->pOffset = 0;
  p->iLimit = p->iOffset = 0;
  pOrderBy = p->pOrderBy;

  /* Locate the cursor number of the Current table */
  for(i=0; ALWAYS(i<pSrc->nSrc); i++){
    if( pSrc->a[i].isRecursive ){
      iCurrent = pSrc->a[i].iCursor;
      break;
    }
  }

  /* Allocate cursors numbers for Queue and Distinct.  The cursor number for
  ** the Distinct table must be exactly one greater than Queue in order
  ** for the SRT_DistTable and SRT_DistQueue destinations to work. */
  iQueue = pParse->nTab++;
  if( p->op==TK_UNION ){
    eDest = pOrderBy ? SRT_DistQueue : SRT_DistTable;
    iDistinct = pParse->nTab++;
  }else{
    eDest = pOrderBy ? SRT_Queue : SRT_Table;
  }
  sqlite3SelectDestInit(&destQueue, eDest, iQueue);

  /* Allocate cursors for Current, Queue, and Distinct. */
  regCurrent = ++pParse->nMem;
  sqlite3VdbeAddOp3(v, OP_OpenPseudo, iCurrent, regCurrent, nCol);
  if( pOrderBy ){
    KeyInfo *pKeyInfo = multiSelectOrderByKeyInfo(pParse, p, 1);
    sqlite3VdbeAddOp4(v, OP_OpenEphemeral, iQueue, pOrderBy->nExpr+2, 0,
                      (char*)pKeyInfo, P4_KEYINFO);
    destQueue.pOrderBy = pOrderBy;
  }else{
    sqlite3VdbeAddOp2(v, OP_OpenEphemeral, iQueue, nCol);
  }
  VdbeComment((v, "Queue table"));
  if( iDistinct ){
    p->addrOpenEphm[0] = sqlite3VdbeAddOp2(v, OP_OpenEphemeral, iDistinct, 0);
    p->selFlags |= SF_UsesEphemeral;
  }

  /* Detach the ORDER BY clause from the compound SELECT */
  p->pOrderBy = 0;

  /* Store the results of the setup-query in Queue. */
  pSetup->pNext = 0;
  rc = sqlite3Select(pParse, pSetup, &destQueue);
  pSetup->pNext = p;
  if( rc ) goto end_of_recursive_query;

  /* Find the next row in the Queue and output that row */
  addrTop = sqlite3VdbeAddOp2(v, OP_Rewind, iQueue, addrBreak); VdbeCoverage(v);

  /* Transfer the next row in Queue over to Current */
  sqlite3VdbeAddOp1(v, OP_NullRow, iCurrent); /* To reset column cache */
  if( pOrderBy ){
    sqlite3VdbeAddOp3(v, OP_Column, iQueue, pOrderBy->nExpr+1, regCurrent);
  }else{
    sqlite3VdbeAddOp2(v, OP_RowData, iQueue, regCurrent);
  }
  sqlite3VdbeAddOp1(v, OP_Delete, iQueue);

  /* Output the single row in Current */
  addrCont = sqlite3VdbeMakeLabel(v);
  codeOffset(v, regOffset, addrCont);
  selectInnerLoop(pParse, p, p->pEList, iCurrent,
      0, 0, pDest, addrCont, addrBreak);
  if( regLimit ){
    sqlite3VdbeAddOp3(v, OP_IfZero, regLimit, addrBreak, -1);
    VdbeCoverage(v);
  }
  sqlite3VdbeResolveLabel(v, addrCont);

  /* Execute the recursive SELECT taking the single row in Current as
  ** the value for the recursive-table. Store the results in the Queue.
  */
  p->pPrior = 0;
  sqlite3Select(pParse, p, &destQueue);
  assert( p->pPrior==0 );
  p->pPrior = pSetup;

  /* Keep running the loop until the Queue is empty */
  sqlite3VdbeAddOp2(v, OP_Goto, 0, addrTop);
  sqlite3VdbeResolveLabel(v, addrBreak);

end_of_recursive_query:
  p->pOrderBy = pOrderBy;
  p->pLimit = pLimit;
  p->pOffset = pOffset;
  return;
}
#endif /* SQLITE_OMIT_CTE */

/* Forward references */
static int multiSelectOrderBy(
  Parse *pParse,        /* Parsing context */
  Select *p,            /* The right-most of SELECTs to be coded */
  SelectDest *pDest     /* What to do with query results */
);


/*
** This routine is called to process a compound query form from
** two or more separate queries using UNION, UNION ALL, EXCEPT, or
** INTERSECT
**
** "p" points to the right-most of the two queries.  the query on the
** left is p->pPrior.  The left query could also be a compound query
** in which case this routine will be called recursively. 
**
** The results of the total query are to be written into a destination
** of type eDest with parameter iParm.
**
** Example 1:  Consider a three-way compound SQL statement.
**
**     SELECT a FROM t1 UNION SELECT b FROM t2 UNION SELECT c FROM t3
**
** This statement is parsed up as follows:
**
**     SELECT c FROM t3
**      |
**      `----->  SELECT b FROM t2
**                |
**                `------>  SELECT a FROM t1
**
** The arrows in the diagram above represent the Select.pPrior pointer.
** So if this routine is called with p equal to the t3 query, then
** pPrior will be the t2 query.  p->op will be TK_UNION in this case.
**
** Notice that because of the way SQLite parses compound SELECTs, the
** individual selects always group from left to right.
*/
static int multiSelect(
  Parse *pParse,        /* Parsing context */
  Select *p,            /* The right-most of SELECTs to be coded */
  SelectDest *pDest     /* What to do with query results */
){
  int rc = SQLITE_OK;   /* Success code from a subroutine */
  Select *pPrior;       /* Another SELECT immediately to our left */
  Vdbe *v;              /* Generate code to this VDBE */
  SelectDest dest;      /* Alternative data destination */
  Select *pDelete = 0;  /* Chain of simple selects to delete */
  sqlite3 *db;          /* Database connection */
#ifndef SQLITE_OMIT_EXPLAIN
  int iSub1 = 0;        /* EQP id of left-hand query */
  int iSub2 = 0;        /* EQP id of right-hand query */
#endif

  /* Make sure there is no ORDER BY or LIMIT clause on prior SELECTs.  Only
  ** the last (right-most) SELECT in the series may have an ORDER BY or LIMIT.
  */
  assert( p && p->pPrior );  /* Calling function guarantees this much */
  assert( (p->selFlags & SF_Recursive)==0 || p->op==TK_ALL || p->op==TK_UNION );
  db = pParse->db;
  pPrior = p->pPrior;
  dest = *pDest;
  if( pPrior->pOrderBy ){
    sqlite3ErrorMsg(pParse,"ORDER BY clause should come after %s not before",
      selectOpName(p->op));
    rc = 1;
    goto multi_select_end;
  }
  if( pPrior->pLimit ){
    sqlite3ErrorMsg(pParse,"LIMIT clause should come after %s not before",
      selectOpName(p->op));
    rc = 1;
    goto multi_select_end;
  }

  v = sqlite3GetVdbe(pParse);
  assert( v!=0 );  /* The VDBE already created by calling function */

  /* Create the destination temporary table if necessary
  */
  if( dest.eDest==SRT_EphemTab ){
    assert( p->pEList );
    sqlite3VdbeAddOp2(v, OP_OpenEphemeral, dest.iSDParm, p->pEList->nExpr);
    sqlite3VdbeChangeP5(v, BTREE_UNORDERED);
    dest.eDest = SRT_Table;
  }

  /* Make sure all SELECTs in the statement have the same number of elements
  ** in their result sets.
  */
  assert( p->pEList && pPrior->pEList );
  if( p->pEList->nExpr!=pPrior->pEList->nExpr ){
    if( p->selFlags & SF_Values ){
      sqlite3ErrorMsg(pParse, "all VALUES must have the same number of terms");
    }else{
      sqlite3ErrorMsg(pParse, "SELECTs to the left and right of %s"
        " do not have the same number of result columns", selectOpName(p->op));
    }
    rc = 1;
    goto multi_select_end;
  }

#ifndef SQLITE_OMIT_CTE
  if( p->selFlags & SF_Recursive ){
    generateWithRecursiveQuery(pParse, p, &dest);
  }else
#endif

  /* Compound SELECTs that have an ORDER BY clause are handled separately.
  */
  if( p->pOrderBy ){
    return multiSelectOrderBy(pParse, p, pDest);
  }else

  /* Generate code for the left and right SELECT statements.
  */
  switch( p->op ){
    case TK_ALL: {
      int addr = 0;
      int nLimit;
      assert( !pPrior->pLimit );
      pPrior->iLimit = p->iLimit;
      pPrior->iOffset = p->iOffset;
      pPrior->pLimit = p->pLimit;
      pPrior->pOffset = p->pOffset;
      explainSetInteger(iSub1, pParse->iNextSelectId);
      rc = sqlite3Select(pParse, pPrior, &dest);
      p->pLimit = 0;
      p->pOffset = 0;
      if( rc ){
        goto multi_select_end;
      }
      p->pPrior = 0;
      p->iLimit = pPrior->iLimit;
      p->iOffset = pPrior->iOffset;
      if( p->iLimit ){
        addr = sqlite3VdbeAddOp1(v, OP_IfZero, p->iLimit); VdbeCoverage(v);
        VdbeComment((v, "Jump ahead if LIMIT reached"));
      }
      explainSetInteger(iSub2, pParse->iNextSelectId);
      rc = sqlite3Select(pParse, p, &dest);
      testcase( rc!=SQLITE_OK );
      pDelete = p->pPrior;
      p->pPrior = pPrior;
      p->nSelectRow += pPrior->nSelectRow;
      if( pPrior->pLimit
       && sqlite3ExprIsInteger(pPrior->pLimit, &nLimit)
       && nLimit>0 && p->nSelectRow > (u64)nLimit 
      ){
        p->nSelectRow = nLimit;
      }
      if( addr ){
        sqlite3VdbeJumpHere(v, addr);
      }
      break;
    }
    case TK_EXCEPT:
    case TK_UNION: {
      int unionTab;    /* Cursor number of the temporary table holding result */
      u8 op = 0;       /* One of the SRT_ operations to apply to self */
      int priorOp;     /* The SRT_ operation to apply to prior selects */
      Expr *pLimit, *pOffset; /* Saved values of p->nLimit and p->nOffset */
      int addr;
      SelectDest uniondest;

      testcase( p->op==TK_EXCEPT );
      testcase( p->op==TK_UNION );
      priorOp = SRT_Union;
      if( dest.eDest==priorOp ){
        /* We can reuse a temporary table generated by a SELECT to our
        ** right.
        */
        assert( p->pLimit==0 );      /* Not allowed on leftward elements */
        assert( p->pOffset==0 );     /* Not allowed on leftward elements */
        unionTab = dest.iSDParm;
      }else{
        /* We will need to create our own temporary table to hold the
        ** intermediate results.
        */
        unionTab = pParse->nTab++;
        assert( p->pOrderBy==0 );
        addr = sqlite3VdbeAddOp2(v, OP_OpenEphemeral, unionTab, 0);
        assert( p->addrOpenEphm[0] == -1 );
        p->addrOpenEphm[0] = addr;
        findRightmost(p)->selFlags |= SF_UsesEphemeral;
        assert( p->pEList );
      }

      /* Code the SELECT statements to our left
      */
      assert( !pPrior->pOrderBy );
      sqlite3SelectDestInit(&uniondest, priorOp, unionTab);
      explainSetInteger(iSub1, pParse->iNextSelectId);
      rc = sqlite3Select(pParse, pPrior, &uniondest);
      if( rc ){
        goto multi_select_end;
      }

      /* Code the current SELECT statement
      */
      if( p->op==TK_EXCEPT ){
        op = SRT_Except;
      }else{
        assert( p->op==TK_UNION );
        op = SRT_Union;
      }
      p->pPrior = 0;
      pLimit = p->pLimit;
      p->pLimit = 0;
      pOffset = p->pOffset;
      p->pOffset = 0;
      uniondest.eDest = op;
      explainSetInteger(iSub2, pParse->iNextSelectId);
      rc = sqlite3Select(pParse, p, &uniondest);
      testcase( rc!=SQLITE_OK );
      /* Query flattening in sqlite3Select() might refill p->pOrderBy.
      ** Be sure to delete p->pOrderBy, therefore, to avoid a memory leak. */
      sqlite3ExprListDelete(db, p->pOrderBy);
      pDelete = p->pPrior;
      p->pPrior = pPrior;
      p->pOrderBy = 0;
      if( p->op==TK_UNION ) p->nSelectRow += pPrior->nSelectRow;
      sqlite3ExprDelete(db, p->pLimit);
      p->pLimit = pLimit;
      p->pOffset = pOffset;
      p->iLimit = 0;
      p->iOffset = 0;

      /* Convert the data in the temporary table into whatever form
      ** it is that we currently need.
      */
      assert( unionTab==dest.iSDParm || dest.eDest!=priorOp );
      if( dest.eDest!=priorOp ){
        int iCont, iBreak, iStart;
        assert( p->pEList );
        if( dest.eDest==SRT_Output ){
          Select *pFirst = p;
          while( pFirst->pPrior ) pFirst = pFirst->pPrior;
          generateColumnNames(pParse, 0, pFirst->pEList);
        }
        iBreak = sqlite3VdbeMakeLabel(v);
        iCont = sqlite3VdbeMakeLabel(v);
        computeLimitRegisters(pParse, p, iBreak);
        sqlite3VdbeAddOp2(v, OP_Rewind, unionTab, iBreak); VdbeCoverage(v);
        iStart = sqlite3VdbeCurrentAddr(v);
        selectInnerLoop(pParse, p, p->pEList, unionTab,
                        0, 0, &dest, iCont, iBreak);
        sqlite3VdbeResolveLabel(v, iCont);
        sqlite3VdbeAddOp2(v, OP_Next, unionTab, iStart); VdbeCoverage(v);
        sqlite3VdbeResolveLabel(v, iBreak);
        sqlite3VdbeAddOp2(v, OP_Close, unionTab, 0);
      }
      break;
    }
    default: assert( p->op==TK_INTERSECT ); {
      int tab1, tab2;
      int iCont, iBreak, iStart;
      Expr *pLimit, *pOffset;
      int addr;
      SelectDest intersectdest;
      int r1;

      /* INTERSECT is different from the others since it requires
      ** two temporary tables.  Hence it has its own case.  Begin
      ** by allocating the tables we will need.
      */
      tab1 = pParse->nTab++;
      tab2 = pParse->nTab++;
      assert( p->pOrderBy==0 );

      addr = sqlite3VdbeAddOp2(v, OP_OpenEphemeral, tab1, 0);
      assert( p->addrOpenEphm[0] == -1 );
      p->addrOpenEphm[0] = addr;
      findRightmost(p)->selFlags |= SF_UsesEphemeral;
      assert( p->pEList );

      /* Code the SELECTs to our left into temporary table "tab1".
      */
      sqlite3SelectDestInit(&intersectdest, SRT_Union, tab1);
      explainSetInteger(iSub1, pParse->iNextSelectId);
      rc = sqlite3Select(pParse, pPrior, &intersectdest);
      if( rc ){
        goto multi_select_end;
      }

      /* Code the current SELECT into temporary table "tab2"
      */
      addr = sqlite3VdbeAddOp2(v, OP_OpenEphemeral, tab2, 0);
      assert( p->addrOpenEphm[1] == -1 );
      p->addrOpenEphm[1] = addr;
      p->pPrior = 0;
      pLimit = p->pLimit;
      p->pLimit = 0;
      pOffset = p->pOffset;
      p->pOffset = 0;
      intersectdest.iSDParm = tab2;
      explainSetInteger(iSub2, pParse->iNextSelectId);
      rc = sqlite3Select(pParse, p, &intersectdest);
      testcase( rc!=SQLITE_OK );
      pDelete = p->pPrior;
      p->pPrior = pPrior;
      if( p->nSelectRow>pPrior->nSelectRow ) p->nSelectRow = pPrior->nSelectRow;
      sqlite3ExprDelete(db, p->pLimit);
      p->pLimit = pLimit;
      p->pOffset = pOffset;

      /* Generate code to take the intersection of the two temporary
      ** tables.
      */
      assert( p->pEList );
      if( dest.eDest==SRT_Output ){
        Select *pFirst = p;
        while( pFirst->pPrior ) pFirst = pFirst->pPrior;
        generateColumnNames(pParse, 0, pFirst->pEList);
      }
      iBreak = sqlite3VdbeMakeLabel(v);
      iCont = sqlite3VdbeMakeLabel(v);
      computeLimitRegisters(pParse, p, iBreak);
      sqlite3VdbeAddOp2(v, OP_Rewind, tab1, iBreak); VdbeCoverage(v);
      r1 = sqlite3GetTempReg(pParse);
      iStart = sqlite3VdbeAddOp2(v, OP_RowKey, tab1, r1);
      sqlite3VdbeAddOp4Int(v, OP_NotFound, tab2, iCont, r1, 0); VdbeCoverage(v);
      sqlite3ReleaseTempReg(pParse, r1);
      selectInnerLoop(pParse, p, p->pEList, tab1,
                      0, 0, &dest, iCont, iBreak);
      sqlite3VdbeResolveLabel(v, iCont);
      sqlite3VdbeAddOp2(v, OP_Next, tab1, iStart); VdbeCoverage(v);
      sqlite3VdbeResolveLabel(v, iBreak);
      sqlite3VdbeAddOp2(v, OP_Close, tab2, 0);
      sqlite3VdbeAddOp2(v, OP_Close, tab1, 0);
      break;
    }
  }

  explainComposite(pParse, p->op, iSub1, iSub2, p->op!=TK_ALL);

  /* Compute collating sequences used by 
  ** temporary tables needed to implement the compound select.
  ** Attach the KeyInfo structure to all temporary tables.
  **
  ** This section is run by the right-most SELECT statement only.
  ** SELECT statements to the left always skip this part.  The right-most
  ** SELECT might also skip this part if it has no ORDER BY clause and
  ** no temp tables are required.
  */
  if( p->selFlags & SF_UsesEphemeral ){
    int i;                        /* Loop counter */
    KeyInfo *pKeyInfo;            /* Collating sequence for the result set */
    Select *pLoop;                /* For looping through SELECT statements */
    CollSeq **apColl;             /* For looping through pKeyInfo->aColl[] */
    int nCol;                     /* Number of columns in result set */

    assert( p->pNext==0 );
    nCol = p->pEList->nExpr;
    pKeyInfo = sqlite3KeyInfoAlloc(db, nCol, 1);
    if( !pKeyInfo ){
      rc = SQLITE_NOMEM;
      goto multi_select_end;
    }
    for(i=0, apColl=pKeyInfo->aColl; i<nCol; i++, apColl++){
      *apColl = multiSelectCollSeq(pParse, p, i);
      if( 0==*apColl ){
        *apColl = db->pDfltColl;
      }
    }

    for(pLoop=p; pLoop; pLoop=pLoop->pPrior){
      for(i=0; i<2; i++){
        int addr = pLoop->addrOpenEphm[i];
        if( addr<0 ){
          /* If [0] is unused then [1] is also unused.  So we can
          ** always safely abort as soon as the first unused slot is found */
          assert( pLoop->addrOpenEphm[1]<0 );
          break;
        }
        sqlite3VdbeChangeP2(v, addr, nCol);
        sqlite3VdbeChangeP4(v, addr, (char*)sqlite3KeyInfoRef(pKeyInfo),
                            P4_KEYINFO);
        pLoop->addrOpenEphm[i] = -1;
      }
    }
    sqlite3KeyInfoUnref(pKeyInfo);
  }

multi_select_end:
  pDest->iSdst = dest.iSdst;
  pDest->nSdst = dest.nSdst;
  sqlite3SelectDelete(db, pDelete);
  return rc;
}
#endif /* SQLITE_OMIT_COMPOUND_SELECT */

/*
** Code an output subroutine for a coroutine implementation of a
** SELECT statment.
**
** The data to be output is contained in pIn->iSdst.  There are
** pIn->nSdst columns to be output.  pDest is where the output should
** be sent.
**
** regReturn is the number of the register holding the subroutine
** return address.
**
** If regPrev>0 then it is the first register in a vector that
** records the previous output.  mem[regPrev] is a flag that is false
** if there has been no previous output.  If regPrev>0 then code is
** generated to suppress duplicates.  pKeyInfo is used for comparing
** keys.
**
** If the LIMIT found in p->iLimit is reached, jump immediately to
** iBreak.
*/
static int generateOutputSubroutine(
  Parse *pParse,          /* Parsing context */
  Select *p,              /* The SELECT statement */
  SelectDest *pIn,        /* Coroutine supplying data */
  SelectDest *pDest,      /* Where to send the data */
  int regReturn,          /* The return address register */
  int regPrev,            /* Previous result register.  No uniqueness if 0 */
  KeyInfo *pKeyInfo,      /* For comparing with previous entry */
  int iBreak              /* Jump here if we hit the LIMIT */
){
  Vdbe *v = pParse->pVdbe;
  int iContinue;
  int addr;

  addr = sqlite3VdbeCurrentAddr(v);
  iContinue = sqlite3VdbeMakeLabel(v);

  /* Suppress duplicates for UNION, EXCEPT, and INTERSECT 
  */
  if( regPrev ){
    int j1, j2;
    j1 = sqlite3VdbeAddOp1(v, OP_IfNot, regPrev); VdbeCoverage(v);
    j2 = sqlite3VdbeAddOp4(v, OP_Compare, pIn->iSdst, regPrev+1, pIn->nSdst,
                              (char*)sqlite3KeyInfoRef(pKeyInfo), P4_KEYINFO);
    sqlite3VdbeAddOp3(v, OP_Jump, j2+2, iContinue, j2+2); VdbeCoverage(v);
    sqlite3VdbeJumpHere(v, j1);
    sqlite3VdbeAddOp3(v, OP_Copy, pIn->iSdst, regPrev+1, pIn->nSdst-1);
    sqlite3VdbeAddOp2(v, OP_Integer, 1, regPrev);
  }
  if( pParse->db->mallocFailed ) return 0;

  /* Suppress the first OFFSET entries if there is an OFFSET clause
  */
  codeOffset(v, p->iOffset, iContinue);

  switch( pDest->eDest ){
    /* Store the result as data using a unique key.
    */
    case SRT_Table:
    case SRT_EphemTab: {
      int r1 = sqlite3GetTempReg(pParse);
      int r2 = sqlite3GetTempReg(pParse);
      testcase( pDest->eDest==SRT_Table );
      testcase( pDest->eDest==SRT_EphemTab );
      sqlite3VdbeAddOp3(v, OP_MakeRecord, pIn->iSdst, pIn->nSdst, r1);
      sqlite3VdbeAddOp2(v, OP_NewRowid, pDest->iSDParm, r2);
      sqlite3VdbeAddOp3(v, OP_Insert, pDest->iSDParm, r1, r2);
      sqlite3VdbeChangeP5(v, OPFLAG_APPEND);
      sqlite3ReleaseTempReg(pParse, r2);
      sqlite3ReleaseTempReg(pParse, r1);
      break;
    }

#ifndef SQLITE_OMIT_SUBQUERY
    /* If we are creating a set for an "expr IN (SELECT ...)" construct,
    ** then there should be a single item on the stack.  Write this
    ** item into the set table with bogus data.
    */
    case SRT_Set: {
      int r1;
      assert( pIn->nSdst==1 );
      pDest->affSdst = 
         sqlite3CompareAffinity(p->pEList->a[0].pExpr, pDest->affSdst);
      r1 = sqlite3GetTempReg(pParse);
      sqlite3VdbeAddOp4(v, OP_MakeRecord, pIn->iSdst, 1, r1, &pDest->affSdst,1);
      sqlite3ExprCacheAffinityChange(pParse, pIn->iSdst, 1);
      sqlite3VdbeAddOp2(v, OP_IdxInsert, pDest->iSDParm, r1);
      sqlite3ReleaseTempReg(pParse, r1);
      break;
    }

#if 0  /* Never occurs on an ORDER BY query */
    /* If any row exist in the result set, record that fact and abort.
    */
    case SRT_Exists: {
      sqlite3VdbeAddOp2(v, OP_Integer, 1, pDest->iSDParm);
      /* The LIMIT clause will terminate the loop for us */
      break;
    }
#endif

    /* If this is a scalar select that is part of an expression, then
    ** store the results in the appropriate memory cell and break out
    ** of the scan loop.
    */
    case SRT_Mem: {
      assert( pIn->nSdst==1 );
      sqlite3ExprCodeMove(pParse, pIn->iSdst, pDest->iSDParm, 1);
      /* The LIMIT clause will jump out of the loop for us */
      break;
    }
#endif /* #ifndef SQLITE_OMIT_SUBQUERY */

    /* The results are stored in a sequence of registers
    ** starting at pDest->iSdst.  Then the co-routine yields.
    */
    case SRT_Coroutine: {
      if( pDest->iSdst==0 ){
        pDest->iSdst = sqlite3GetTempRange(pParse, pIn->nSdst);
        pDest->nSdst = pIn->nSdst;
      }
      sqlite3ExprCodeMove(pParse, pIn->iSdst, pDest->iSdst, pDest->nSdst);
      sqlite3VdbeAddOp1(v, OP_Yield, pDest->iSDParm);
      break;
    }

    /* If none of the above, then the result destination must be
    ** SRT_Output.  This routine is never called with any other
    ** destination other than the ones handled above or SRT_Output.
    **
    ** For SRT_Output, results are stored in a sequence of registers.  
    ** Then the OP_ResultRow opcode is used to cause sqlite3_step() to
    ** return the next row of result.
    */
    default: {
      assert( pDest->eDest==SRT_Output );
      sqlite3VdbeAddOp2(v, OP_ResultRow, pIn->iSdst, pIn->nSdst);
      sqlite3ExprCacheAffinityChange(pParse, pIn->iSdst, pIn->nSdst);
      break;
    }
  }

  /* Jump to the end of the loop if the LIMIT is reached.
  */
  if( p->iLimit ){
    sqlite3VdbeAddOp3(v, OP_IfZero, p->iLimit, iBreak, -1); VdbeCoverage(v);
  }

  /* Generate the subroutine return
  */
  sqlite3VdbeResolveLabel(v, iContinue);
  sqlite3VdbeAddOp1(v, OP_Return, regReturn);

  return addr;
}

/*
** Alternative compound select code generator for cases when there
** is an ORDER BY clause.
**
** We assume a query of the following form:
**
**      <selectA>  <operator>  <selectB>  ORDER BY <orderbylist>
**
** <operator> is one of UNION ALL, UNION, EXCEPT, or INTERSECT.  The idea
** is to code both <selectA> and <selectB> with the ORDER BY clause as
** co-routines.  Then run the co-routines in parallel and merge the results
** into the output.  In addition to the two coroutines (called selectA and
** selectB) there are 7 subroutines:
**
**    outA:    Move the output of the selectA coroutine into the output
**             of the compound query.
**
**    outB:    Move the output of the selectB coroutine into the output
**             of the compound query.  (Only generated for UNION and
**             UNION ALL.  EXCEPT and INSERTSECT never output a row that
**             appears only in B.)
**
**    AltB:    Called when there is data from both coroutines and A<B.
**
**    AeqB:    Called when there is data from both coroutines and A==B.
**
**    AgtB:    Called when there is data from both coroutines and A>B.
**
**    EofA:    Called when data is exhausted from selectA.
**
**    EofB:    Called when data is exhausted from selectB.
**
** The implementation of the latter five subroutines depend on which 
** <operator> is used:
**
**
**             UNION ALL         UNION            EXCEPT          INTERSECT
**          -------------  -----------------  --------------  -----------------
**   AltB:   outA, nextA      outA, nextA       outA, nextA         nextA
**
**   AeqB:   outA, nextA         nextA             nextA         outA, nextA
**
**   AgtB:   outB, nextB      outB, nextB          nextB            nextB
**
**   EofA:   outB, nextB      outB, nextB          halt             halt
**
**   EofB:   outA, nextA      outA, nextA       outA, nextA         halt
**
** In the AltB, AeqB, and AgtB subroutines, an EOF on A following nextA
** causes an immediate jump to EofA and an EOF on B following nextB causes
** an immediate jump to EofB.  Within EofA and EofB, and EOF on entry or
** following nextX causes a jump to the end of the select processing.
**
** Duplicate removal in the UNION, EXCEPT, and INTERSECT cases is handled
** within the output subroutine.  The regPrev register set holds the previously
** output value.  A comparison is made against this value and the output
** is skipped if the next results would be the same as the previous.
**
** The implementation plan is to implement the two coroutines and seven
** subroutines first, then put the control logic at the bottom.  Like this:
**
**          goto Init
**     coA: coroutine for left query (A)
**     coB: coroutine for right query (B)
**    outA: output one row of A
**    outB: output one row of B (UNION and UNION ALL only)
**    EofA: ...
**    EofB: ...
**    AltB: ...
**    AeqB: ...
**    AgtB: ...
**    Init: initialize coroutine registers
**          yield coA
**          if eof(A) goto EofA
**          yield coB
**          if eof(B) goto EofB
**    Cmpr: Compare A, B
**          Jump AltB, AeqB, AgtB
**     End: ...
**
** We call AltB, AeqB, AgtB, EofA, and EofB "subroutines" but they are not
** actually called using Gosub and they do not Return.  EofA and EofB loop
** until all data is exhausted then jump to the "end" labe.  AltB, AeqB,
** and AgtB jump to either L2 or to one of EofA or EofB.
*/
#ifndef SQLITE_OMIT_COMPOUND_SELECT
static int multiSelectOrderBy(
  Parse *pParse,        /* Parsing context */
  Select *p,            /* The right-most of SELECTs to be coded */
  SelectDest *pDest     /* What to do with query results */
){
  int i, j;             /* Loop counters */
  Select *pPrior;       /* Another SELECT immediately to our left */
  Vdbe *v;              /* Generate code to this VDBE */
  SelectDest destA;     /* Destination for coroutine A */
  SelectDest destB;     /* Destination for coroutine B */
  int regAddrA;         /* Address register for select-A coroutine */
  int regAddrB;         /* Address register for select-B coroutine */
  int addrSelectA;      /* Address of the select-A coroutine */
  int addrSelectB;      /* Address of the select-B coroutine */
  int regOutA;          /* Address register for the output-A subroutine */
  int regOutB;          /* Address register for the output-B subroutine */
  int addrOutA;         /* Address of the output-A subroutine */
  int addrOutB = 0;     /* Address of the output-B subroutine */
  int addrEofA;         /* Address of the select-A-exhausted subroutine */
  int addrEofA_noB;     /* Alternate addrEofA if B is uninitialized */
  int addrEofB;         /* Address of the select-B-exhausted subroutine */
  int addrAltB;         /* Address of the A<B subroutine */
  int addrAeqB;         /* Address of the A==B subroutine */
  int addrAgtB;         /* Address of the A>B subroutine */
  int regLimitA;        /* Limit register for select-A */
  int regLimitB;        /* Limit register for select-A */
  int regPrev;          /* A range of registers to hold previous output */
  int savedLimit;       /* Saved value of p->iLimit */
  int savedOffset;      /* Saved value of p->iOffset */
  int labelCmpr;        /* Label for the start of the merge algorithm */
  int labelEnd;         /* Label for the end of the overall SELECT stmt */
  int j1;               /* Jump instructions that get retargetted */
  int op;               /* One of TK_ALL, TK_UNION, TK_EXCEPT, TK_INTERSECT */
  KeyInfo *pKeyDup = 0; /* Comparison information for duplicate removal */
  KeyInfo *pKeyMerge;   /* Comparison information for merging rows */
  sqlite3 *db;          /* Database connection */
  ExprList *pOrderBy;   /* The ORDER BY clause */
  int nOrderBy;         /* Number of terms in the ORDER BY clause */
  int *aPermute;        /* Mapping from ORDER BY terms to result set columns */
#ifndef SQLITE_OMIT_EXPLAIN
  int iSub1;            /* EQP id of left-hand query */
  int iSub2;            /* EQP id of right-hand query */
#endif

  assert( p->pOrderBy!=0 );
  assert( pKeyDup==0 ); /* "Managed" code needs this.  Ticket #3382. */
  db = pParse->db;
  v = pParse->pVdbe;
  assert( v!=0 );       /* Already thrown the error if VDBE alloc failed */
  labelEnd = sqlite3VdbeMakeLabel(v);
  labelCmpr = sqlite3VdbeMakeLabel(v);


  /* Patch up the ORDER BY clause
  */
  op = p->op;  
  pPrior = p->pPrior;
  assert( pPrior->pOrderBy==0 );
  pOrderBy = p->pOrderBy;
  assert( pOrderBy );
  nOrderBy = pOrderBy->nExpr;

  /* For operators other than UNION ALL we have to make sure that
  ** the ORDER BY clause covers every term of the result set.  Add
  ** terms to the ORDER BY clause as necessary.
  */
  if( op!=TK_ALL ){
    for(i=1; db->mallocFailed==0 && i<=p->pEList->nExpr; i++){
      struct ExprList_item *pItem;
      for(j=0, pItem=pOrderBy->a; j<nOrderBy; j++, pItem++){
        assert( pItem->u.x.iOrderByCol>0 );
        if( pItem->u.x.iOrderByCol==i ) break;
      }
      if( j==nOrderBy ){
        Expr *pNew = sqlite3Expr(db, TK_INTEGER, 0);
        if( pNew==0 ) return SQLITE_NOMEM;
        pNew->flags |= EP_IntValue;
        pNew->u.iValue = i;
        pOrderBy = sqlite3ExprListAppend(pParse, pOrderBy, pNew);
        if( pOrderBy ) pOrderBy->a[nOrderBy++].u.x.iOrderByCol = (u16)i;
      }
    }
  }

  /* Compute the comparison permutation and keyinfo that is used with
  ** the permutation used to determine if the next
  ** row of results comes from selectA or selectB.  Also add explicit
  ** collations to the ORDER BY clause terms so that when the subqueries
  ** to the right and the left are evaluated, they use the correct
  ** collation.
  */
  aPermute = sqlite3DbMallocRaw(db, sizeof(int)*nOrderBy);
  if( aPermute ){
    struct ExprList_item *pItem;
    for(i=0, pItem=pOrderBy->a; i<nOrderBy; i++, pItem++){
      assert( pItem->u.x.iOrderByCol>0
          && pItem->u.x.iOrderByCol<=p->pEList->nExpr );
      aPermute[i] = pItem->u.x.iOrderByCol - 1;
    }
    pKeyMerge = multiSelectOrderByKeyInfo(pParse, p, 1);
  }else{
    pKeyMerge = 0;
  }

  /* Reattach the ORDER BY clause to the query.
  */
  p->pOrderBy = pOrderBy;
  pPrior->pOrderBy = sqlite3ExprListDup(pParse->db, pOrderBy, 0);

  /* Allocate a range of temporary registers and the KeyInfo needed
  ** for the logic that removes duplicate result rows when the
  ** operator is UNION, EXCEPT, or INTERSECT (but not UNION ALL).
  */
  if( op==TK_ALL ){
    regPrev = 0;
  }else{
    int nExpr = p->pEList->nExpr;
    assert( nOrderBy>=nExpr || db->mallocFailed );
    regPrev = pParse->nMem+1;
    pParse->nMem += nExpr+1;
    sqlite3VdbeAddOp2(v, OP_Integer, 0, regPrev);
    pKeyDup = sqlite3KeyInfoAlloc(db, nExpr, 1);
    if( pKeyDup ){
      assert( sqlite3KeyInfoIsWriteable(pKeyDup) );
      for(i=0; i<nExpr; i++){
        pKeyDup->aColl[i] = multiSelectCollSeq(pParse, p, i);
        pKeyDup->aSortOrder[i] = 0;
      }
    }
  }
 
  /* Separate the left and the right query from one another
  */
  p->pPrior = 0;
  pPrior->pNext = 0;
  sqlite3ResolveOrderGroupBy(pParse, p, p->pOrderBy, "ORDER");
  if( pPrior->pPrior==0 ){
    sqlite3ResolveOrderGroupBy(pParse, pPrior, pPrior->pOrderBy, "ORDER");
  }

  /* Compute the limit registers */
  computeLimitRegisters(pParse, p, labelEnd);
  if( p->iLimit && op==TK_ALL ){
    regLimitA = ++pParse->nMem;
    regLimitB = ++pParse->nMem;
    sqlite3VdbeAddOp2(v, OP_Copy, p->iOffset ? p->iOffset+1 : p->iLimit,
                                  regLimitA);
    sqlite3VdbeAddOp2(v, OP_Copy, regLimitA, regLimitB);
  }else{
    regLimitA = regLimitB = 0;
  }
  sqlite3ExprDelete(db, p->pLimit);
  p->pLimit = 0;
  sqlite3ExprDelete(db, p->pOffset);
  p->pOffset = 0;

  regAddrA = ++pParse->nMem;
  regAddrB = ++pParse->nMem;
  regOutA = ++pParse->nMem;
  regOutB = ++pParse->nMem;
  sqlite3SelectDestInit(&destA, SRT_Coroutine, regAddrA);
  sqlite3SelectDestInit(&destB, SRT_Coroutine, regAddrB);

  /* Generate a coroutine to evaluate the SELECT statement to the
  ** left of the compound operator - the "A" select.
  */
  addrSelectA = sqlite3VdbeCurrentAddr(v) + 1;
  j1 = sqlite3VdbeAddOp3(v, OP_InitCoroutine, regAddrA, 0, addrSelectA);
  VdbeComment((v, "left SELECT"));
  pPrior->iLimit = regLimitA;
  explainSetInteger(iSub1, pParse->iNextSelectId);
  sqlite3Select(pParse, pPrior, &destA);
  sqlite3VdbeAddOp1(v, OP_EndCoroutine, regAddrA);
  sqlite3VdbeJumpHere(v, j1);

  /* Generate a coroutine to evaluate the SELECT statement on 
  ** the right - the "B" select
  */
  addrSelectB = sqlite3VdbeCurrentAddr(v) + 1;
  j1 = sqlite3VdbeAddOp3(v, OP_InitCoroutine, regAddrB, 0, addrSelectB);
  VdbeComment((v, "right SELECT"));
  savedLimit = p->iLimit;
  savedOffset = p->iOffset;
  p->iLimit = regLimitB;
  p->iOffset = 0;  
  explainSetInteger(iSub2, pParse->iNextSelectId);
  sqlite3Select(pParse, p, &destB);
  p->iLimit = savedLimit;
  p->iOffset = savedOffset;
  sqlite3VdbeAddOp1(v, OP_EndCoroutine, regAddrB);

  /* Generate a subroutine that outputs the current row of the A
  ** select as the next output row of the compound select.
  */
  VdbeNoopComment((v, "Output routine for A"));
  addrOutA = generateOutputSubroutine(pParse,
                 p, &destA, pDest, regOutA,
                 regPrev, pKeyDup, labelEnd);
  
  /* Generate a subroutine that outputs the current row of the B
  ** select as the next output row of the compound select.
  */
  if( op==TK_ALL || op==TK_UNION ){
    VdbeNoopComment((v, "Output routine for B"));
    addrOutB = generateOutputSubroutine(pParse,
                 p, &destB, pDest, regOutB,
                 regPrev, pKeyDup, labelEnd);
  }
  sqlite3KeyInfoUnref(pKeyDup);

  /* Generate a subroutine to run when the results from select A
  ** are exhausted and only data in select B remains.
  */
  if( op==TK_EXCEPT || op==TK_INTERSECT ){
    addrEofA_noB = addrEofA = labelEnd;
  }else{  
    VdbeNoopComment((v, "eof-A subroutine"));
    addrEofA = sqlite3VdbeAddOp2(v, OP_Gosub, regOutB, addrOutB);
    addrEofA_noB = sqlite3VdbeAddOp2(v, OP_Yield, regAddrB, labelEnd);
                                     VdbeCoverage(v);
    sqlite3VdbeAddOp2(v, OP_Goto, 0, addrEofA);
    p->nSelectRow += pPrior->nSelectRow;
  }

  /* Generate a subroutine to run when the results from select B
  ** are exhausted and only data in select A remains.
  */
  if( op==TK_INTERSECT ){
    addrEofB = addrEofA;
    if( p->nSelectRow > pPrior->nSelectRow ) p->nSelectRow = pPrior->nSelectRow;
  }else{  
    VdbeNoopComment((v, "eof-B subroutine"));
    addrEofB = sqlite3VdbeAddOp2(v, OP_Gosub, regOutA, addrOutA);
    sqlite3VdbeAddOp2(v, OP_Yield, regAddrA, labelEnd); VdbeCoverage(v);
    sqlite3VdbeAddOp2(v, OP_Goto, 0, addrEofB);
  }

  /* Generate code to handle the case of A<B
  */
  VdbeNoopComment((v, "A-lt-B subroutine"));
  addrAltB = sqlite3VdbeAddOp2(v, OP_Gosub, regOutA, addrOutA);
  sqlite3VdbeAddOp2(v, OP_Yield, regAddrA, addrEofA); VdbeCoverage(v);
  sqlite3VdbeAddOp2(v, OP_Goto, 0, labelCmpr);

  /* Generate code to handle the case of A==B
  */
  if( op==TK_ALL ){
    addrAeqB = addrAltB;
  }else if( op==TK_INTERSECT ){
    addrAeqB = addrAltB;
    addrAltB++;
  }else{
    VdbeNoopComment((v, "A-eq-B subroutine"));
    addrAeqB =
    sqlite3VdbeAddOp2(v, OP_Yield, regAddrA, addrEofA); VdbeCoverage(v);
    sqlite3VdbeAddOp2(v, OP_Goto, 0, labelCmpr);
  }

  /* Generate code to handle the case of A>B
  */
  VdbeNoopComment((v, "A-gt-B subroutine"));
  addrAgtB = sqlite3VdbeCurrentAddr(v);
  if( op==TK_ALL || op==TK_UNION ){
    sqlite3VdbeAddOp2(v, OP_Gosub, regOutB, addrOutB);
  }
  sqlite3VdbeAddOp2(v, OP_Yield, regAddrB, addrEofB); VdbeCoverage(v);
  sqlite3VdbeAddOp2(v, OP_Goto, 0, labelCmpr);

  /* This code runs once to initialize everything.
  */
  sqlite3VdbeJumpHere(v, j1);
  sqlite3VdbeAddOp2(v, OP_Yield, regAddrA, addrEofA_noB); VdbeCoverage(v);
  sqlite3VdbeAddOp2(v, OP_Yield, regAddrB, addrEofB); VdbeCoverage(v);

  /* Implement the main merge loop
  */
  sqlite3VdbeResolveLabel(v, labelCmpr);
  sqlite3VdbeAddOp4(v, OP_Permutation, 0, 0, 0, (char*)aPermute, P4_INTARRAY);
  sqlite3VdbeAddOp4(v, OP_Compare, destA.iSdst, destB.iSdst, nOrderBy,
                         (char*)pKeyMerge, P4_KEYINFO);
  sqlite3VdbeChangeP5(v, OPFLAG_PERMUTE);
  sqlite3VdbeAddOp3(v, OP_Jump, addrAltB, addrAeqB, addrAgtB); VdbeCoverage(v);

  /* Jump to the this point in order to terminate the query.
  */
  sqlite3VdbeResolveLabel(v, labelEnd);

  /* Set the number of output columns
  */
  if( pDest->eDest==SRT_Output ){
    Select *pFirst = pPrior;
    while( pFirst->pPrior ) pFirst = pFirst->pPrior;
    generateColumnNames(pParse, 0, pFirst->pEList);
  }

  /* Reassembly the compound query so that it will be freed correctly
  ** by the calling function */
  if( p->pPrior ){
    sqlite3SelectDelete(db, p->pPrior);
  }
  p->pPrior = pPrior;
  pPrior->pNext = p;

  /*** TBD:  Insert subroutine calls to close cursors on incomplete
  **** subqueries ****/
  explainComposite(pParse, p->op, iSub1, iSub2, 0);
  return SQLITE_OK;
}
#endif

#if !defined(SQLITE_OMIT_SUBQUERY) || !defined(SQLITE_OMIT_VIEW)
/* Forward Declarations */
static void substExprList(sqlite3*, ExprList*, int, ExprList*);
static void substSelect(sqlite3*, Select *, int, ExprList *);

/*
** Scan through the expression pExpr.  Replace every reference to
** a column in table number iTable with a copy of the iColumn-th
** entry in pEList.  (But leave references to the ROWID column 
** unchanged.)
**
** This routine is part of the flattening procedure.  A subquery
** whose result set is defined by pEList appears as entry in the
** FROM clause of a SELECT such that the VDBE cursor assigned to that
** FORM clause entry is iTable.  This routine make the necessary 
** changes to pExpr so that it refers directly to the source table
** of the subquery rather the result set of the subquery.
*/
static Expr *substExpr(
  sqlite3 *db,        /* Report malloc errors to this connection */
  Expr *pExpr,        /* Expr in which substitution occurs */
  int iTable,         /* Table to be substituted */
  ExprList *pEList    /* Substitute expressions */
){
  if( pExpr==0 ) return 0;
  if( pExpr->op==TK_COLUMN && pExpr->iTable==iTable ){
    if( pExpr->iColumn<0 ){
      pExpr->op = TK_NULL;
    }else{
      Expr *pNew;
      assert( pEList!=0 && pExpr->iColumn<pEList->nExpr );
      assert( pExpr->pLeft==0 && pExpr->pRight==0 );
      pNew = sqlite3ExprDup(db, pEList->a[pExpr->iColumn].pExpr, 0);
      sqlite3ExprDelete(db, pExpr);
      pExpr = pNew;
    }
  }else{
    pExpr->pLeft = substExpr(db, pExpr->pLeft, iTable, pEList);
    pExpr->pRight = substExpr(db, pExpr->pRight, iTable, pEList);
    if( ExprHasProperty(pExpr, EP_xIsSelect) ){
      substSelect(db, pExpr->x.pSelect, iTable, pEList);
    }else{
      substExprList(db, pExpr->x.pList, iTable, pEList);
    }
  }
  return pExpr;
}
static void substExprList(
  sqlite3 *db,         /* Report malloc errors here */
  ExprList *pList,     /* List to scan and in which to make substitutes */
  int iTable,          /* Table to be substituted */
  ExprList *pEList     /* Substitute values */
){
  int i;
  if( pList==0 ) return;
  for(i=0; i<pList->nExpr; i++){
    pList->a[i].pExpr = substExpr(db, pList->a[i].pExpr, iTable, pEList);
  }
}
static void substSelect(
  sqlite3 *db,         /* Report malloc errors here */
  Select *p,           /* SELECT statement in which to make substitutions */
  int iTable,          /* Table to be replaced */
  ExprList *pEList     /* Substitute values */
){
  SrcList *pSrc;
  struct SrcList_item *pItem;
  int i;
  if( !p ) return;
  substExprList(db, p->pEList, iTable, pEList);
  substExprList(db, p->pGroupBy, iTable, pEList);
  substExprList(db, p->pOrderBy, iTable, pEList);
  p->pHaving = substExpr(db, p->pHaving, iTable, pEList);
  p->pWhere = substExpr(db, p->pWhere, iTable, pEList);
  substSelect(db, p->pPrior, iTable, pEList);
  pSrc = p->pSrc;
  assert( pSrc );  /* Even for (SELECT 1) we have: pSrc!=0 but pSrc->nSrc==0 */
  if( ALWAYS(pSrc) ){
    for(i=pSrc->nSrc, pItem=pSrc->a; i>0; i--, pItem++){
      substSelect(db, pItem->pSelect, iTable, pEList);
    }
  }
}
#endif /* !defined(SQLITE_OMIT_SUBQUERY) || !defined(SQLITE_OMIT_VIEW) */

#if !defined(SQLITE_OMIT_SUBQUERY) || !defined(SQLITE_OMIT_VIEW)
/*
** This routine attempts to flatten subqueries as a performance optimization.
** This routine returns 1 if it makes changes and 0 if no flattening occurs.
**
** To understand the concept of flattening, consider the following
** query:
**
**     SELECT a FROM (SELECT x+y AS a FROM t1 WHERE z<100) WHERE a>5
**
** The default way of implementing this query is to execute the
** subquery first and store the results in a temporary table, then
** run the outer query on that temporary table.  This requires two
** passes over the data.  Furthermore, because the temporary table
** has no indices, the WHERE clause on the outer query cannot be
** optimized.
**
** This routine attempts to rewrite queries such as the above into
** a single flat select, like this:
**
**     SELECT x+y AS a FROM t1 WHERE z<100 AND a>5
**
** The code generated for this simpification gives the same result
** but only has to scan the data once.  And because indices might 
** exist on the table t1, a complete scan of the data might be
** avoided.
**
** Flattening is only attempted if all of the following are true:
**
**   (1)  The subquery and the outer query do not both use aggregates.
**
**   (2)  The subquery is not an aggregate or the outer query is not a join.
**
**   (3)  The subquery is not the right operand of a left outer join
**        (Originally ticket #306.  Strengthened by ticket #3300)
**
**   (4)  The subquery is not DISTINCT.
**
**  (**)  At one point restrictions (4) and (5) defined a subset of DISTINCT
**        sub-queries that were excluded from this optimization. Restriction 
**        (4) has since been expanded to exclude all DISTINCT subqueries.
**
**   (6)  The subquery does not use aggregates or the outer query is not
**        DISTINCT.
**
**   (7)  The subquery has a FROM clause.  TODO:  For subqueries without
**        A FROM clause, consider adding a FROM close with the special
**        table sqlite_once that consists of a single row containing a
**        single NULL.
**
**   (8)  The subquery does not use LIMIT or the outer query is not a join.
**
**   (9)  The subquery does not use LIMIT or the outer query does not use
**        aggregates.
**
**  (10)  The subquery does not use aggregates or the outer query does not
**        use LIMIT.
**
**  (11)  The subquery and the outer query do not both have ORDER BY clauses.
**
**  (**)  Not implemented.  Subsumed into restriction (3).  Was previously
**        a separate restriction deriving from ticket #350.
**
**  (13)  The subquery and outer query do not both use LIMIT.
**
**  (14)  The subquery does not use OFFSET.
**
**  (15)  The outer query is not part of a compound select or the
**        subquery does not have a LIMIT clause.
**        (See ticket #2339 and ticket [02a8e81d44]).
**
**  (16)  The outer query is not an aggregate or the subquery does
**        not contain ORDER BY.  (Ticket #2942)  This used to not matter
**        until we introduced the group_concat() function.  
**
**  (17)  The sub-query is not a compound select, or it is a UNION ALL 
**        compound clause made up entirely of non-aggregate queries, and 
**        the parent query:
**
**          * is not itself part of a compound select,
**          * is not an aggregate or DISTINCT query, and
**          * is not a join
**
**        The parent and sub-query may contain WHERE clauses. Subject to
**        rules (11), (13) and (14), they may also contain ORDER BY,
**        LIMIT and OFFSET clauses.  The subquery cannot use any compound
**        operator other than UNION ALL because all the other compound
**        operators have an implied DISTINCT which is disallowed by
**        restriction (4).
**
**        Also, each component of the sub-query must return the same number
**        of result columns. This is actually a requirement for any compound
**        SELECT statement, but all the code here does is make sure that no
**        such (illegal) sub-query is flattened. The caller will detect the
**        syntax error and return a detailed message.
**
**  (18)  If the sub-query is a compound select, then all terms of the
**        ORDER by clause of the parent must be simple references to 
**        columns of the sub-query.
**
**  (19)  The subquery does not use LIMIT or the outer query does not
**        have a WHERE clause.
**
**  (20)  If the sub-query is a compound select, then it must not use
**        an ORDER BY clause.  Ticket #3773.  We could relax this constraint
**        somewhat by saying that the terms of the ORDER BY clause must
**        appear as unmodified result columns in the outer query.  But we
**        have other optimizations in mind to deal with that case.
**
**  (21)  The subquery does not use LIMIT or the outer query is not
**        DISTINCT.  (See ticket [752e1646fc]).
**
**  (22)  The subquery is not a recursive CTE.
**
**  (23)  The parent is not a recursive CTE, or the sub-query is not a
**        compound query. This restriction is because transforming the
**        parent to a compound query confuses the code that handles
**        recursive queries in multiSelect().
**
**
** In this routine, the "p" parameter is a pointer to the outer query.
** The subquery is p->pSrc->a[iFrom].  isAgg is true if the outer query
** uses aggregates and subqueryIsAgg is true if the subquery uses aggregates.
**
** If flattening is not attempted, this routine is a no-op and returns 0.
** If flattening is attempted this routine returns 1.
**
** All of the expression analysis must occur on both the outer query and
** the subquery before this routine runs.
*/
static int flattenSubquery(
  Parse *pParse,       /* Parsing context */
  Select *p,           /* The parent or outer SELECT statement */
  int iFrom,           /* Index in p->pSrc->a[] of the inner subquery */
  int isAgg,           /* True if outer SELECT uses aggregate functions */
  int subqueryIsAgg    /* True if the subquery uses aggregate functions */
){
  const char *zSavedAuthContext = pParse->zAuthContext;
  Select *pParent;
  Select *pSub;       /* The inner query or "subquery" */
  Select *pSub1;      /* Pointer to the rightmost select in sub-query */
  SrcList *pSrc;      /* The FROM clause of the outer query */
  SrcList *pSubSrc;   /* The FROM clause of the subquery */
  ExprList *pList;    /* The result set of the outer query */
  int iParent;        /* VDBE cursor number of the pSub result set temp table */
  int i;              /* Loop counter */
  Expr *pWhere;                    /* The WHERE clause */
  struct SrcList_item *pSubitem;   /* The subquery */
  sqlite3 *db = pParse->db;

  /* Check to see if flattening is permitted.  Return 0 if not.
  */
  assert( p!=0 );
  assert( p->pPrior==0 );  /* Unable to flatten compound queries */
  if( OptimizationDisabled(db, SQLITE_QueryFlattener) ) return 0;
  pSrc = p->pSrc;
  assert( pSrc && iFrom>=0 && iFrom<pSrc->nSrc );
  pSubitem = &pSrc->a[iFrom];
  iParent = pSubitem->iCursor;
  pSub = pSubitem->pSelect;
  assert( pSub!=0 );
  if( isAgg && subqueryIsAgg ) return 0;                 /* Restriction (1)  */
  if( subqueryIsAgg && pSrc->nSrc>1 ) return 0;          /* Restriction (2)  */
  pSubSrc = pSub->pSrc;
  assert( pSubSrc );
  /* Prior to version 3.1.2, when LIMIT and OFFSET had to be simple constants,
  ** not arbitrary expresssions, we allowed some combining of LIMIT and OFFSET
  ** because they could be computed at compile-time.  But when LIMIT and OFFSET
  ** became arbitrary expressions, we were forced to add restrictions (13)
  ** and (14). */
  if( pSub->pLimit && p->pLimit ) return 0;              /* Restriction (13) */
  if( pSub->pOffset ) return 0;                          /* Restriction (14) */
  if( (p->selFlags & SF_Compound)!=0 && pSub->pLimit ){
    return 0;                                            /* Restriction (15) */
  }
  if( pSubSrc->nSrc==0 ) return 0;                       /* Restriction (7)  */
  if( pSub->selFlags & SF_Distinct ) return 0;           /* Restriction (5)  */
  if( pSub->pLimit && (pSrc->nSrc>1 || isAgg) ){
     return 0;         /* Restrictions (8)(9) */
  }
  if( (p->selFlags & SF_Distinct)!=0 && subqueryIsAgg ){
     return 0;         /* Restriction (6)  */
  }
  if( p->pOrderBy && pSub->pOrderBy ){
     return 0;                                           /* Restriction (11) */
  }
  if( isAgg && pSub->pOrderBy ) return 0;                /* Restriction (16) */
  if( pSub->pLimit && p->pWhere ) return 0;              /* Restriction (19) */
  if( pSub->pLimit && (p->selFlags & SF_Distinct)!=0 ){
     return 0;         /* Restriction (21) */
  }
  if( pSub->selFlags & SF_Recursive ) return 0;          /* Restriction (22)  */
  if( (p->selFlags & SF_Recursive) && pSub->pPrior ) return 0;       /* (23)  */

  /* OBSOLETE COMMENT 1:
  ** Restriction 3:  If the subquery is a join, make sure the subquery is 
  ** not used as the right operand of an outer join.  Examples of why this
  ** is not allowed:
  **
  **         t1 LEFT OUTER JOIN (t2 JOIN t3)
  **
  ** If we flatten the above, we would get
  **
  **         (t1 LEFT OUTER JOIN t2) JOIN t3
  **
  ** which is not at all the same thing.
  **
  ** OBSOLETE COMMENT 2:
  ** Restriction 12:  If the subquery is the right operand of a left outer
  ** join, make sure the subquery has no WHERE clause.
  ** An examples of why this is not allowed:
  **
  **         t1 LEFT OUTER JOIN (SELECT * FROM t2 WHERE t2.x>0)
  **
  ** If we flatten the above, we would get
  **
  **         (t1 LEFT OUTER JOIN t2) WHERE t2.x>0
  **
  ** But the t2.x>0 test will always fail on a NULL row of t2, which
  ** effectively converts the OUTER JOIN into an INNER JOIN.
  **
  ** THIS OVERRIDES OBSOLETE COMMENTS 1 AND 2 ABOVE:
  ** Ticket #3300 shows that flattening the right term of a LEFT JOIN
  ** is fraught with danger.  Best to avoid the whole thing.  If the
  ** subquery is the right term of a LEFT JOIN, then do not flatten.
  */
  if( (pSubitem->jointype & JT_OUTER)!=0 ){
    return 0;
  }

  /* Restriction 17: If the sub-query is a compound SELECT, then it must
  ** use only the UNION ALL operator. And none of the simple select queries
  ** that make up the compound SELECT are allowed to be aggregate or distinct
  ** queries.
  */
  if( pSub->pPrior ){
    if( pSub->pOrderBy ){
      return 0;  /* Restriction 20 */
    }
    if( isAgg || (p->selFlags & SF_Distinct)!=0 || pSrc->nSrc!=1 ){
      return 0;
    }
    for(pSub1=pSub; pSub1; pSub1=pSub1->pPrior){
      testcase( (pSub1->selFlags & (SF_Distinct|SF_Aggregate))==SF_Distinct );
      testcase( (pSub1->selFlags & (SF_Distinct|SF_Aggregate))==SF_Aggregate );
      assert( pSub->pSrc!=0 );
      if( (pSub1->selFlags & (SF_Distinct|SF_Aggregate))!=0
       || (pSub1->pPrior && pSub1->op!=TK_ALL) 
       || pSub1->pSrc->nSrc<1
       || pSub->pEList->nExpr!=pSub1->pEList->nExpr
      ){
        return 0;
      }
      testcase( pSub1->pSrc->nSrc>1 );
    }

    /* Restriction 18. */
    if( p->pOrderBy ){
      int ii;
      for(ii=0; ii<p->pOrderBy->nExpr; ii++){
        if( p->pOrderBy->a[ii].u.x.iOrderByCol==0 ) return 0;
      }
    }
  }

  /***** If we reach this point, flattening is permitted. *****/

  /* Authorize the subquery */
  pParse->zAuthContext = pSubitem->zName;
  TESTONLY(i =) sqlite3AuthCheck(pParse, SQLITE_SELECT, 0, 0, 0);
  testcase( i==SQLITE_DENY );
  pParse->zAuthContext = zSavedAuthContext;

  /* If the sub-query is a compound SELECT statement, then (by restrictions
  ** 17 and 18 above) it must be a UNION ALL and the parent query must 
  ** be of the form:
  **
  **     SELECT <expr-list> FROM (<sub-query>) <where-clause> 
  **
  ** followed by any ORDER BY, LIMIT and/or OFFSET clauses. This block
  ** creates N-1 copies of the parent query without any ORDER BY, LIMIT or 
  ** OFFSET clauses and joins them to the left-hand-side of the original
  ** using UNION ALL operators. In this case N is the number of simple
  ** select statements in the compound sub-query.
  **
  ** Example:
  **
  **     SELECT a+1 FROM (
  **        SELECT x FROM tab
  **        UNION ALL
  **        SELECT y FROM tab
  **        UNION ALL
  **        SELECT abs(z*2) FROM tab2
  **     ) WHERE a!=5 ORDER BY 1
  **
  ** Transformed into:
  **
  **     SELECT x+1 FROM tab WHERE x+1!=5
  **     UNION ALL
  **     SELECT y+1 FROM tab WHERE y+1!=5
  **     UNION ALL
  **     SELECT abs(z*2)+1 FROM tab2 WHERE abs(z*2)+1!=5
  **     ORDER BY 1
  **
  ** We call this the "compound-subquery flattening".
  */
  for(pSub=pSub->pPrior; pSub; pSub=pSub->pPrior){
    Select *pNew;
    ExprList *pOrderBy = p->pOrderBy;
    Expr *pLimit = p->pLimit;
    Expr *pOffset = p->pOffset;
    Select *pPrior = p->pPrior;
    p->pOrderBy = 0;
    p->pSrc = 0;
    p->pPrior = 0;
    p->pLimit = 0;
    p->pOffset = 0;
    pNew = sqlite3SelectDup(db, p, 0);
    p->pOffset = pOffset;
    p->pLimit = pLimit;
    p->pOrderBy = pOrderBy;
    p->pSrc = pSrc;
    p->op = TK_ALL;
    if( pNew==0 ){
      p->pPrior = pPrior;
    }else{
      pNew->pPrior = pPrior;
      if( pPrior ) pPrior->pNext = pNew;
      pNew->pNext = p;
      p->pPrior = pNew;
    }
    if( db->mallocFailed ) return 1;
  }

  /* Begin flattening the iFrom-th entry of the FROM clause 
  ** in the outer query.
  */
  pSub = pSub1 = pSubitem->pSelect;

  /* Delete the transient table structure associated with the
  ** subquery
  */
  sqlite3DbFree(db, pSubitem->zDatabase);
  sqlite3DbFree(db, pSubitem->zName);
  sqlite3DbFree(db, pSubitem->zAlias);
  pSubitem->zDatabase = 0;
  pSubitem->zName = 0;
  pSubitem->zAlias = 0;
  pSubitem->pSelect = 0;

  /* Defer deleting the Table object associated with the
  ** subquery until code generation is
  ** complete, since there may still exist Expr.pTab entries that
  ** refer to the subquery even after flattening.  Ticket #3346.
  **
  ** pSubitem->pTab is always non-NULL by test restrictions and tests above.
  */
  if( ALWAYS(pSubitem->pTab!=0) ){
    Table *pTabToDel = pSubitem->pTab;
    if( pTabToDel->nRef==1 ){
      Parse *pToplevel = sqlite3ParseToplevel(pParse);
      pTabToDel->pNextZombie = pToplevel->pZombieTab;
      pToplevel->pZombieTab = pTabToDel;
    }else{
      pTabToDel->nRef--;
    }
    pSubitem->pTab = 0;
  }

  /* The following loop runs once for each term in a compound-subquery
  ** flattening (as described above).  If we are doing a different kind
  ** of flattening - a flattening other than a compound-subquery flattening -
  ** then this loop only runs once.
  **
  ** This loop moves all of the FROM elements of the subquery into the
  ** the FROM clause of the outer query.  Before doing this, remember
  ** the cursor number for the original outer query FROM element in
  ** iParent.  The iParent cursor will never be used.  Subsequent code
  ** will scan expressions looking for iParent references and replace
  ** those references with expressions that resolve to the subquery FROM
  ** elements we are now copying in.
  */
  for(pParent=p; pParent; pParent=pParent->pPrior, pSub=pSub->pPrior){
    int nSubSrc;
    u8 jointype = 0;
    pSubSrc = pSub->pSrc;     /* FROM clause of subquery */
    nSubSrc = pSubSrc->nSrc;  /* Number of terms in subquery FROM clause */
    pSrc = pParent->pSrc;     /* FROM clause of the outer query */

    if( pSrc ){
      assert( pParent==p );  /* First time through the loop */
      jointype = pSubitem->jointype;
    }else{
      assert( pParent!=p );  /* 2nd and subsequent times through the loop */
      pSrc = pParent->pSrc = sqlite3SrcListAppend(db, 0, 0, 0);
      if( pSrc==0 ){
        assert( db->mallocFailed );
        break;
      }
    }

    /* The subquery uses a single slot of the FROM clause of the outer
    ** query.  If the subquery has more than one element in its FROM clause,
    ** then expand the outer query to make space for it to hold all elements
    ** of the subquery.
    **
    ** Example:
    **
    **    SELECT * FROM tabA, (SELECT * FROM sub1, sub2), tabB;
    **
    ** The outer query has 3 slots in its FROM clause.  One slot of the
    ** outer query (the middle slot) is used by the subquery.  The next
    ** block of code will expand the out query to 4 slots.  The middle
    ** slot is expanded to two slots in order to make space for the
    ** two elements in the FROM clause of the subquery.
    */
    if( nSubSrc>1 ){
      pParent->pSrc = pSrc = sqlite3SrcListEnlarge(db, pSrc, nSubSrc-1,iFrom+1);
      if( db->mallocFailed ){
        break;
      }
    }

    /* Transfer the FROM clause terms from the subquery into the
    ** outer query.
    */
    for(i=0; i<nSubSrc; i++){
      sqlite3IdListDelete(db, pSrc->a[i+iFrom].pUsing);
      pSrc->a[i+iFrom] = pSubSrc->a[i];
      memset(&pSubSrc->a[i], 0, sizeof(pSubSrc->a[i]));
    }
    pSrc->a[iFrom].jointype = jointype;
  
    /* Now begin substituting subquery result set expressions for 
    ** references to the iParent in the outer query.
    ** 
    ** Example:
    **
    **   SELECT a+5, b*10 FROM (SELECT x*3 AS a, y+10 AS b FROM t1) WHERE a>b;
    **   \                     \_____________ subquery __________/          /
    **    \_____________________ outer query ______________________________/
    **
    ** We look at every expression in the outer query and every place we see
    ** "a" we substitute "x*3" and every place we see "b" we substitute "y+10".
    */
    pList = pParent->pEList;
    for(i=0; i<pList->nExpr; i++){
      if( pList->a[i].zName==0 ){
        char *zName = sqlite3DbStrDup(db, pList->a[i].zSpan);
        sqlite3Dequote(zName);
        pList->a[i].zName = zName;
      }
    }
    substExprList(db, pParent->pEList, iParent, pSub->pEList);
    if( isAgg ){
      substExprList(db, pParent->pGroupBy, iParent, pSub->pEList);
      pParent->pHaving = substExpr(db, pParent->pHaving, iParent, pSub->pEList);
    }
    if( pSub->pOrderBy ){
      assert( pParent->pOrderBy==0 );
      pParent->pOrderBy = pSub->pOrderBy;
      pSub->pOrderBy = 0;
    }else if( pParent->pOrderBy ){
      substExprList(db, pParent->pOrderBy, iParent, pSub->pEList);
    }
    if( pSub->pWhere ){
      pWhere = sqlite3ExprDup(db, pSub->pWhere, 0);
    }else{
      pWhere = 0;
    }
    if( subqueryIsAgg ){
      assert( pParent->pHaving==0 );
      pParent->pHaving = pParent->pWhere;
      pParent->pWhere = pWhere;
      pParent->pHaving = substExpr(db, pParent->pHaving, iParent, pSub->pEList);
      pParent->pHaving = sqlite3ExprAnd(db, pParent->pHaving, 
                                  sqlite3ExprDup(db, pSub->pHaving, 0));
      assert( pParent->pGroupBy==0 );
      pParent->pGroupBy = sqlite3ExprListDup(db, pSub->pGroupBy, 0);
    }else{
      pParent->pWhere = substExpr(db, pParent->pWhere, iParent, pSub->pEList);
      pParent->pWhere = sqlite3ExprAnd(db, pParent->pWhere, pWhere);
    }
  
    /* The flattened query is distinct if either the inner or the
    ** outer query is distinct. 
    */
    pParent->selFlags |= pSub->selFlags & SF_Distinct;
  
    /*
    ** SELECT ... FROM (SELECT ... LIMIT a OFFSET b) LIMIT x OFFSET y;
    **
    ** One is tempted to try to add a and b to combine the limits.  But this
    ** does not work if either limit is negative.
    */
    if( pSub->pLimit ){
      pParent->pLimit = pSub->pLimit;
      pSub->pLimit = 0;
    }
  }

  /* Finially, delete what is left of the subquery and return
  ** success.
  */
  sqlite3SelectDelete(db, pSub1);

  return 1;
}
#endif /* !defined(SQLITE_OMIT_SUBQUERY) || !defined(SQLITE_OMIT_VIEW) */

/*
** Based on the contents of the AggInfo structure indicated by the first
** argument, this function checks if the following are true:
**
**    * the query contains just a single aggregate function,
**    * the aggregate function is either min() or max(), and
**    * the argument to the aggregate function is a column value.
**
** If all of the above are true, then WHERE_ORDERBY_MIN or WHERE_ORDERBY_MAX
** is returned as appropriate. Also, *ppMinMax is set to point to the 
** list of arguments passed to the aggregate before returning.
**
** Or, if the conditions above are not met, *ppMinMax is set to 0 and
** WHERE_ORDERBY_NORMAL is returned.
*/
static u8 minMaxQuery(AggInfo *pAggInfo, ExprList **ppMinMax){
  int eRet = WHERE_ORDERBY_NORMAL;          /* Return value */

  *ppMinMax = 0;
  if( pAggInfo->nFunc==1 ){
    Expr *pExpr = pAggInfo->aFunc[0].pExpr; /* Aggregate function */
    ExprList *pEList = pExpr->x.pList;      /* Arguments to agg function */

    assert( pExpr->op==TK_AGG_FUNCTION );
    if( pEList && pEList->nExpr==1 && pEList->a[0].pExpr->op==TK_AGG_COLUMN ){
      const char *zFunc = pExpr->u.zToken;
      if( sqlite3StrICmp(zFunc, "min")==0 ){
        eRet = WHERE_ORDERBY_MIN;
        *ppMinMax = pEList;
      }else if( sqlite3StrICmp(zFunc, "max")==0 ){
        eRet = WHERE_ORDERBY_MAX;
        *ppMinMax = pEList;
      }
    }
  }

  assert( *ppMinMax==0 || (*ppMinMax)->nExpr==1 );
  return eRet;
}

/*
** The select statement passed as the first argument is an aggregate query.
** The second argment is the associated aggregate-info object. This 
** function tests if the SELECT is of the form:
**
**   SELECT count(*) FROM <tbl>
**
** where table is a database table, not a sub-select or view. If the query
** does match this pattern, then a pointer to the Table object representing
** <tbl> is returned. Otherwise, 0 is returned.
*/
static Table *isSimpleCount(Select *p, AggInfo *pAggInfo){
  Table *pTab;
  Expr *pExpr;

  assert( !p->pGroupBy );

  if( p->pWhere || p->pEList->nExpr!=1 
   || p->pSrc->nSrc!=1 || p->pSrc->a[0].pSelect
  ){
    return 0;
  }
  pTab = p->pSrc->a[0].pTab;
  pExpr = p->pEList->a[0].pExpr;
  assert( pTab && !pTab->pSelect && pExpr );

  if( IsVirtual(pTab) ) return 0;
  if( pExpr->op!=TK_AGG_FUNCTION ) return 0;
  if( NEVER(pAggInfo->nFunc==0) ) return 0;
  if( (pAggInfo->aFunc[0].pFunc->funcFlags&SQLITE_FUNC_COUNT)==0 ) return 0;
  if( pExpr->flags&EP_Distinct ) return 0;

  return pTab;
}

/*
** If the source-list item passed as an argument was augmented with an
** INDEXED BY clause, then try to locate the specified index. If there
** was such a clause and the named index cannot be found, return 
** SQLITE_ERROR and leave an error in pParse. Otherwise, populate 
** pFrom->pIndex and return SQLITE_OK.
*/
int sqlite3IndexedByLookup(Parse *pParse, struct SrcList_item *pFrom){
  if( pFrom->pTab && pFrom->zIndex ){
    Table *pTab = pFrom->pTab;
    char *zIndex = pFrom->zIndex;
    Index *pIdx;
    for(pIdx=pTab->pIndex; 
        pIdx && sqlite3StrICmp(pIdx->zName, zIndex); 
        pIdx=pIdx->pNext
    );
    if( !pIdx ){
      sqlite3ErrorMsg(pParse, "no such index: %s", zIndex, 0);
      pParse->checkSchema = 1;
      return SQLITE_ERROR;
    }
    pFrom->pIndex = pIdx;
  }
  return SQLITE_OK;
}
/*
** Detect compound SELECT statements that use an ORDER BY clause with 
** an alternative collating sequence.
**
**    SELECT ... FROM t1 EXCEPT SELECT ... FROM t2 ORDER BY .. COLLATE ...
**
** These are rewritten as a subquery:
**
**    SELECT * FROM (SELECT ... FROM t1 EXCEPT SELECT ... FROM t2)
**     ORDER BY ... COLLATE ...
**
** This transformation is necessary because the multiSelectOrderBy() routine
** above that generates the code for a compound SELECT with an ORDER BY clause
** uses a merge algorithm that requires the same collating sequence on the
** result columns as on the ORDER BY clause.  See ticket
** http://www.sqlite.org/src/info/6709574d2a
**
** This transformation is only needed for EXCEPT, INTERSECT, and UNION.
** The UNION ALL operator works fine with multiSelectOrderBy() even when
** there are COLLATE terms in the ORDER BY.
*/
static int convertCompoundSelectToSubquery(Walker *pWalker, Select *p){
  int i;
  Select *pNew;
  Select *pX;
  sqlite3 *db;
  struct ExprList_item *a;
  SrcList *pNewSrc;
  Parse *pParse;
  Token dummy;

  if( p->pPrior==0 ) return WRC_Continue;
  if( p->pOrderBy==0 ) return WRC_Continue;
  for(pX=p; pX && (pX->op==TK_ALL || pX->op==TK_SELECT); pX=pX->pPrior){}
  if( pX==0 ) return WRC_Continue;
  a = p->pOrderBy->a;
  for(i=p->pOrderBy->nExpr-1; i>=0; i--){
    if( a[i].pExpr->flags & EP_Collate ) break;
  }
  if( i<0 ) return WRC_Continue;

  /* If we reach this point, that means the transformation is required. */

  pParse = pWalker->pParse;
  db = pParse->db;
  pNew = sqlite3DbMallocZero(db, sizeof(*pNew) );
  if( pNew==0 ) return WRC_Abort;
  memset(&dummy, 0, sizeof(dummy));
  pNewSrc = sqlite3SrcListAppendFromTerm(pParse,0,0,0,&dummy,pNew,0,0);
  if( pNewSrc==0 ) return WRC_Abort;
  *pNew = *p;
  p->pSrc = pNewSrc;
  p->pEList = sqlite3ExprListAppend(pParse, 0, sqlite3Expr(db, TK_ALL, 0));
  p->op = TK_SELECT;
  p->pWhere = 0;
  pNew->pGroupBy = 0;
  pNew->pHaving = 0;
  pNew->pOrderBy = 0;
  p->pPrior = 0;
  p->pNext = 0;
  p->selFlags &= ~SF_Compound;
  assert( pNew->pPrior!=0 );
  pNew->pPrior->pNext = pNew;
  pNew->pLimit = 0;
  pNew->pOffset = 0;
  return WRC_Continue;
}

#ifndef SQLITE_OMIT_CTE
/*
** Argument pWith (which may be NULL) points to a linked list of nested 
** WITH contexts, from inner to outermost. If the table identified by 
** FROM clause element pItem is really a common-table-expression (CTE) 
** then return a pointer to the CTE definition for that table. Otherwise
** return NULL.
**
** If a non-NULL value is returned, set *ppContext to point to the With
** object that the returned CTE belongs to.
*/
static struct Cte *searchWith(
  With *pWith,                    /* Current outermost WITH clause */
  struct SrcList_item *pItem,     /* FROM clause element to resolve */
  With **ppContext                /* OUT: WITH clause return value belongs to */
){
  const char *zName;
  if( pItem->zDatabase==0 && (zName = pItem->zName)!=0 ){
    With *p;
    for(p=pWith; p; p=p->pOuter){
      int i;
      for(i=0; i<p->nCte; i++){
        if( sqlite3StrICmp(zName, p->a[i].zName)==0 ){
          *ppContext = p;
          return &p->a[i];
        }
      }
    }
  }
  return 0;
}

/* The code generator maintains a stack of active WITH clauses
** with the inner-most WITH clause being at the top of the stack.
**
** This routine pushes the WITH clause passed as the second argument
** onto the top of the stack. If argument bFree is true, then this
** WITH clause will never be popped from the stack. In this case it
** should be freed along with the Parse object. In other cases, when
** bFree==0, the With object will be freed along with the SELECT 
** statement with which it is associated.
*/
void sqlite3WithPush(Parse *pParse, With *pWith, u8 bFree){
  assert( bFree==0 || pParse->pWith==0 );
  if( pWith ){
    pWith->pOuter = pParse->pWith;
    pParse->pWith = pWith;
    pParse->bFreeWith = bFree;
  }
}

/*
** This function checks if argument pFrom refers to a CTE declared by 
** a WITH clause on the stack currently maintained by the parser. And,
** if currently processing a CTE expression, if it is a recursive
** reference to the current CTE.
**
** If pFrom falls into either of the two categories above, pFrom->pTab
** and other fields are populated accordingly. The caller should check
** (pFrom->pTab!=0) to determine whether or not a successful match
** was found.
**
** Whether or not a match is found, SQLITE_OK is returned if no error
** occurs. If an error does occur, an error message is stored in the
** parser and some error code other than SQLITE_OK returned.
*/
static int withExpand(
  Walker *pWalker, 
  struct SrcList_item *pFrom
){
  Parse *pParse = pWalker->pParse;
  sqlite3 *db = pParse->db;
  struct Cte *pCte;               /* Matched CTE (or NULL if no match) */
  With *pWith;                    /* WITH clause that pCte belongs to */

  assert( pFrom->pTab==0 );

  pCte = searchWith(pParse->pWith, pFrom, &pWith);
  if( pCte ){
    Table *pTab;
    ExprList *pEList;
    Select *pSel;
    Select *pLeft;                /* Left-most SELECT statement */
    int bMayRecursive;            /* True if compound joined by UNION [ALL] */
    With *pSavedWith;             /* Initial value of pParse->pWith */

    /* If pCte->zErr is non-NULL at this point, then this is an illegal
    ** recursive reference to CTE pCte. Leave an error in pParse and return
    ** early. If pCte->zErr is NULL, then this is not a recursive reference.
    ** In this case, proceed.  */
    if( pCte->zErr ){
      sqlite3ErrorMsg(pParse, pCte->zErr, pCte->zName);
      return SQLITE_ERROR;
    }

    assert( pFrom->pTab==0 );
    pFrom->pTab = pTab = sqlite3DbMallocZero(db, sizeof(Table));
    if( pTab==0 ) return WRC_Abort;
    pTab->nRef = 1;
    pTab->zName = sqlite3DbStrDup(db, pCte->zName);
    pTab->iPKey = -1;
    pTab->nRowEst = 1048576;
    pTab->tabFlags |= TF_Ephemeral;
    pFrom->pSelect = sqlite3SelectDup(db, pCte->pSelect, 0);
    if( db->mallocFailed ) return SQLITE_NOMEM;
    assert( pFrom->pSelect );

    /* Check if this is a recursive CTE. */
    pSel = pFrom->pSelect;
    bMayRecursive = ( pSel->op==TK_ALL || pSel->op==TK_UNION );
    if( bMayRecursive ){
      int i;
      SrcList *pSrc = pFrom->pSelect->pSrc;
      for(i=0; i<pSrc->nSrc; i++){
        struct SrcList_item *pItem = &pSrc->a[i];
        if( pItem->zDatabase==0 
         && pItem->zName!=0 
         && 0==sqlite3StrICmp(pItem->zName, pCte->zName)
          ){
          pItem->pTab = pTab;
          pItem->isRecursive = 1;
          pTab->nRef++;
          pSel->selFlags |= SF_Recursive;
        }
      }
    }

    /* Only one recursive reference is permitted. */ 
    if( pTab->nRef>2 ){
      sqlite3ErrorMsg(
          pParse, "multiple references to recursive table: %s", pCte->zName
      );
      return SQLITE_ERROR;
    }
    assert( pTab->nRef==1 || ((pSel->selFlags&SF_Recursive) && pTab->nRef==2 ));

    pCte->zErr = "circular reference: %s";
    pSavedWith = pParse->pWith;
    pParse->pWith = pWith;
    sqlite3WalkSelect(pWalker, bMayRecursive ? pSel->pPrior : pSel);

    for(pLeft=pSel; pLeft->pPrior; pLeft=pLeft->pPrior);
    pEList = pLeft->pEList;
    if( pCte->pCols ){
      if( pEList->nExpr!=pCte->pCols->nExpr ){
        sqlite3ErrorMsg(pParse, "table %s has %d values for %d columns",
            pCte->zName, pEList->nExpr, pCte->pCols->nExpr
        );
        pParse->pWith = pSavedWith;
        return SQLITE_ERROR;
      }
      pEList = pCte->pCols;
    }

    selectColumnsFromExprList(pParse, pEList, &pTab->nCol, &pTab->aCol);
    if( bMayRecursive ){
      if( pSel->selFlags & SF_Recursive ){
        pCte->zErr = "multiple recursive references: %s";
      }else{
        pCte->zErr = "recursive reference in a subquery: %s";
      }
      sqlite3WalkSelect(pWalker, pSel);
    }
    pCte->zErr = 0;
    pParse->pWith = pSavedWith;
  }

  return SQLITE_OK;
}
#endif

#ifndef SQLITE_OMIT_CTE
/*
** If the SELECT passed as the second argument has an associated WITH 
** clause, pop it from the stack stored as part of the Parse object.
**
** This function is used as the xSelectCallback2() callback by
** sqlite3SelectExpand() when walking a SELECT tree to resolve table
** names and other FROM clause elements. 
*/
static void selectPopWith(Walker *pWalker, Select *p){
  Parse *pParse = pWalker->pParse;
  With *pWith = findRightmost(p)->pWith;
  if( pWith!=0 ){
    assert( pParse->pWith==pWith );
    pParse->pWith = pWith->pOuter;
  }
}
#else
#define selectPopWith 0
#endif

/*
** This routine is a Walker callback for "expanding" a SELECT statement.
** "Expanding" means to do the following:
**
**    (1)  Make sure VDBE cursor numbers have been assigned to every
**         element of the FROM clause.
**
**    (2)  Fill in the pTabList->a[].pTab fields in the SrcList that 
**         defines FROM clause.  When views appear in the FROM clause,
**         fill pTabList->a[].pSelect with a copy of the SELECT statement
**         that implements the view.  A copy is made of the view's SELECT
**         statement so that we can freely modify or delete that statement
**         without worrying about messing up the presistent representation
**         of the view.
**
**    (3)  Add terms to the WHERE clause to accomodate the NATURAL keyword
**         on joins and the ON and USING clause of joins.
**
**    (4)  Scan the list of columns in the result set (pEList) looking
**         for instances of the "*" operator or the TABLE.* operator.
**         If found, expand each "*" to be every column in every table
**         and TABLE.* to be every column in TABLE.
**
*/
static int selectExpander(Walker *pWalker, Select *p){
  Parse *pParse = pWalker->pParse;
  int i, j, k;
  SrcList *pTabList;
  ExprList *pEList;
  struct SrcList_item *pFrom;
  sqlite3 *db = pParse->db;
  Expr *pE, *pRight, *pExpr;
  u16 selFlags = p->selFlags;

  p->selFlags |= SF_Expanded;
  if( db->mallocFailed  ){
    return WRC_Abort;
  }
  if( NEVER(p->pSrc==0) || (selFlags & SF_Expanded)!=0 ){
    return WRC_Prune;
  }
  pTabList = p->pSrc;
  pEList = p->pEList;
  sqlite3WithPush(pParse, findRightmost(p)->pWith, 0);

  /* Make sure cursor numbers have been assigned to all entries in
  ** the FROM clause of the SELECT statement.
  */
  sqlite3SrcListAssignCursors(pParse, pTabList);

  /* Look up every table named in the FROM clause of the select.  If
  ** an entry of the FROM clause is a subquery instead of a table or view,
  ** then create a transient table structure to describe the subquery.
  */
  for(i=0, pFrom=pTabList->a; i<pTabList->nSrc; i++, pFrom++){
    Table *pTab;
    assert( pFrom->isRecursive==0 || pFrom->pTab );
    if( pFrom->isRecursive ) continue;
    if( pFrom->pTab!=0 ){
      /* This statement has already been prepared.  There is no need
      ** to go further. */
      assert( i==0 );
#ifndef SQLITE_OMIT_CTE
      selectPopWith(pWalker, p);
#endif
      return WRC_Prune;
    }
#ifndef SQLITE_OMIT_CTE
    if( withExpand(pWalker, pFrom) ) return WRC_Abort;
    if( pFrom->pTab ) {} else
#endif
    if( pFrom->zName==0 ){
#ifndef SQLITE_OMIT_SUBQUERY
      Select *pSel = pFrom->pSelect;
      /* A sub-query in the FROM clause of a SELECT */
      assert( pSel!=0 );
      assert( pFrom->pTab==0 );
      sqlite3WalkSelect(pWalker, pSel);
      pFrom->pTab = pTab = sqlite3DbMallocZero(db, sizeof(Table));
      if( pTab==0 ) return WRC_Abort;
      pTab->nRef = 1;
      pTab->zName = sqlite3MPrintf(db, "sqlite_sq_%p", (void*)pTab);
      while( pSel->pPrior ){ pSel = pSel->pPrior; }
      selectColumnsFromExprList(pParse, pSel->pEList, &pTab->nCol, &pTab->aCol);
      pTab->iPKey = -1;
      pTab->nRowEst = 1048576;
      pTab->tabFlags |= TF_Ephemeral;
#endif
    }else{
      /* An ordinary table or view name in the FROM clause */
      assert( pFrom->pTab==0 );
      pFrom->pTab = pTab = sqlite3LocateTableItem(pParse, 0, pFrom);
      if( pTab==0 ) return WRC_Abort;
      if( pTab->nRef==0xffff ){
        sqlite3ErrorMsg(pParse, "too many references to \"%s\": max 65535",
           pTab->zName);
        pFrom->pTab = 0;
        return WRC_Abort;
      }
      pTab->nRef++;
#if !defined(SQLITE_OMIT_VIEW) || !defined (SQLITE_OMIT_VIRTUALTABLE)
      if( pTab->pSelect || IsVirtual(pTab) ){
        /* We reach here if the named table is a really a view */
        if( sqlite3ViewGetColumnNames(pParse, pTab) ) return WRC_Abort;
        assert( pFrom->pSelect==0 );
        pFrom->pSelect = sqlite3SelectDup(db, pTab->pSelect, 0);
        sqlite3WalkSelect(pWalker, pFrom->pSelect);
      }
#endif
    }

    /* Locate the index named by the INDEXED BY clause, if any. */
    if( sqlite3IndexedByLookup(pParse, pFrom) ){
      return WRC_Abort;
    }
  }

  /* Process NATURAL keywords, and ON and USING clauses of joins.
  */
  if( db->mallocFailed || sqliteProcessJoin(pParse, p) ){
    return WRC_Abort;
  }

  /* For every "*" that occurs in the column list, insert the names of
  ** all columns in all tables.  And for every TABLE.* insert the names
  ** of all columns in TABLE.  The parser inserted a special expression
  ** with the TK_ALL operator for each "*" that it found in the column list.
  ** The following code just has to locate the TK_ALL expressions and expand
  ** each one to the list of all columns in all tables.
  **
  ** The first loop just checks to see if there are any "*" operators
  ** that need expanding.
  */
  for(k=0; k<pEList->nExpr; k++){
    pE = pEList->a[k].pExpr;
    if( pE->op==TK_ALL ) break;
    assert( pE->op!=TK_DOT || pE->pRight!=0 );
    assert( pE->op!=TK_DOT || (pE->pLeft!=0 && pE->pLeft->op==TK_ID) );
    if( pE->op==TK_DOT && pE->pRight->op==TK_ALL ) break;
  }
  if( k<pEList->nExpr ){
    /*
    ** If we get here it means the result set contains one or more "*"
    ** operators that need to be expanded.  Loop through each expression
    ** in the result set and expand them one by one.
    */
    struct ExprList_item *a = pEList->a;
    ExprList *pNew = 0;
    int flags = pParse->db->flags;
    int longNames = (flags & SQLITE_FullColNames)!=0
                      && (flags & SQLITE_ShortColNames)==0;

    /* When processing FROM-clause subqueries, it is always the case
    ** that full_column_names=OFF and short_column_names=ON.  The
    ** sqlite3ResultSetOfSelect() routine makes it so. */
    assert( (p->selFlags & SF_NestedFrom)==0
          || ((flags & SQLITE_FullColNames)==0 &&
              (flags & SQLITE_ShortColNames)!=0) );

    for(k=0; k<pEList->nExpr; k++){
      pE = a[k].pExpr;
      pRight = pE->pRight;
      assert( pE->op!=TK_DOT || pRight!=0 );
      if( pE->op!=TK_ALL && (pE->op!=TK_DOT || pRight->op!=TK_ALL) ){
        /* This particular expression does not need to be expanded.
        */
        pNew = sqlite3ExprListAppend(pParse, pNew, a[k].pExpr);
        if( pNew ){
          pNew->a[pNew->nExpr-1].zName = a[k].zName;
          pNew->a[pNew->nExpr-1].zSpan = a[k].zSpan;
          a[k].zName = 0;
          a[k].zSpan = 0;
        }
        a[k].pExpr = 0;
      }else{
        /* This expression is a "*" or a "TABLE.*" and needs to be
        ** expanded. */
        int tableSeen = 0;      /* Set to 1 when TABLE matches */
        char *zTName = 0;       /* text of name of TABLE */
        if( pE->op==TK_DOT ){
          assert( pE->pLeft!=0 );
          assert( !ExprHasProperty(pE->pLeft, EP_IntValue) );
          zTName = pE->pLeft->u.zToken;
        }
        for(i=0, pFrom=pTabList->a; i<pTabList->nSrc; i++, pFrom++){
          Table *pTab = pFrom->pTab;
          Select *pSub = pFrom->pSelect;
          char *zTabName = pFrom->zAlias;
          const char *zSchemaName = 0;
          int iDb;
          if( zTabName==0 ){
            zTabName = pTab->zName;
          }
          if( db->mallocFailed ) break;
          if( pSub==0 || (pSub->selFlags & SF_NestedFrom)==0 ){
            pSub = 0;
            if( zTName && sqlite3StrICmp(zTName, zTabName)!=0 ){
              continue;
            }
            iDb = sqlite3SchemaToIndex(db, pTab->pSchema);
            zSchemaName = iDb>=0 ? db->aDb[iDb].zName : "*";
          }
          for(j=0; j<pTab->nCol; j++){
            char *zName = pTab->aCol[j].zName;
            char *zColname;  /* The computed column name */
            char *zToFree;   /* Malloced string that needs to be freed */
            Token sColname;  /* Computed column name as a token */

            assert( zName );
            if( zTName && pSub
             && sqlite3MatchSpanName(pSub->pEList->a[j].zSpan, 0, zTName, 0)==0
            ){
              continue;
            }

            /* If a column is marked as 'hidden' (currently only possible
            ** for virtual tables), do not include it in the expanded
            ** result-set list.
            */
            if( IsHiddenColumn(&pTab->aCol[j]) ){
              assert(IsVirtual(pTab));
              continue;
            }
            tableSeen = 1;

            if( i>0 && zTName==0 ){
              if( (pFrom->jointype & JT_NATURAL)!=0
                && tableAndColumnIndex(pTabList, i, zName, 0, 0)
              ){
                /* In a NATURAL join, omit the join columns from the 
                ** table to the right of the join */
                continue;
              }
              if( sqlite3IdListIndex(pFrom->pUsing, zName)>=0 ){
                /* In a join with a USING clause, omit columns in the
                ** using clause from the table on the right. */
                continue;
              }
            }
            pRight = sqlite3Expr(db, TK_ID, zName);
            zColname = zName;
            zToFree = 0;
            if( longNames || pTabList->nSrc>1 ){
              Expr *pLeft;
              pLeft = sqlite3Expr(db, TK_ID, zTabName);
              pExpr = sqlite3PExpr(pParse, TK_DOT, pLeft, pRight, 0);
              if( zSchemaName ){
                pLeft = sqlite3Expr(db, TK_ID, zSchemaName);
                pExpr = sqlite3PExpr(pParse, TK_DOT, pLeft, pExpr, 0);
              }
              if( longNames ){
                zColname = sqlite3MPrintf(db, "%s.%s", zTabName, zName);
                zToFree = zColname;
              }
            }else{
              pExpr = pRight;
            }
            pNew = sqlite3ExprListAppend(pParse, pNew, pExpr);
            sColname.z = zColname;
            sColname.n = sqlite3Strlen30(zColname);
            sqlite3ExprListSetName(pParse, pNew, &sColname, 0);
            if( pNew && (p->selFlags & SF_NestedFrom)!=0 ){
              struct ExprList_item *pX = &pNew->a[pNew->nExpr-1];
              if( pSub ){
                pX->zSpan = sqlite3DbStrDup(db, pSub->pEList->a[j].zSpan);
                testcase( pX->zSpan==0 );
              }else{
                pX->zSpan = sqlite3MPrintf(db, "%s.%s.%s",
                                           zSchemaName, zTabName, zColname);
                testcase( pX->zSpan==0 );
              }
              pX->bSpanIsTab = 1;
            }
            sqlite3DbFree(db, zToFree);
          }
        }
        if( !tableSeen ){
          if( zTName ){
            sqlite3ErrorMsg(pParse, "no such table: %s", zTName);
          }else{
            sqlite3ErrorMsg(pParse, "no tables specified");
          }
        }
      }
    }
    sqlite3ExprListDelete(db, pEList);
    p->pEList = pNew;
  }
#if SQLITE_MAX_COLUMN
  if( p->pEList && p->pEList->nExpr>db->aLimit[SQLITE_LIMIT_COLUMN] ){
    sqlite3ErrorMsg(pParse, "too many columns in result set");
  }
#endif
  return WRC_Continue;
}

/*
** No-op routine for the parse-tree walker.
**
** When this routine is the Walker.xExprCallback then expression trees
** are walked without any actions being taken at each node.  Presumably,
** when this routine is used for Walker.xExprCallback then 
** Walker.xSelectCallback is set to do something useful for every 
** subquery in the parser tree.
*/
static int exprWalkNoop(Walker *NotUsed, Expr *NotUsed2){
  UNUSED_PARAMETER2(NotUsed, NotUsed2);
  return WRC_Continue;
}

/*
** This routine "expands" a SELECT statement and all of its subqueries.
** For additional information on what it means to "expand" a SELECT
** statement, see the comment on the selectExpand worker callback above.
**
** Expanding a SELECT statement is the first step in processing a
** SELECT statement.  The SELECT statement must be expanded before
** name resolution is performed.
**
** If anything goes wrong, an error message is written into pParse.
** The calling function can detect the problem by looking at pParse->nErr
** and/or pParse->db->mallocFailed.
*/
static void sqlite3SelectExpand(Parse *pParse, Select *pSelect){
  Walker w;
  memset(&w, 0, sizeof(w));
  w.xExprCallback = exprWalkNoop;
  w.pParse = pParse;
  if( pParse->hasCompound ){
    w.xSelectCallback = convertCompoundSelectToSubquery;
    sqlite3WalkSelect(&w, pSelect);
  }
  w.xSelectCallback = selectExpander;
  w.xSelectCallback2 = selectPopWith;
  sqlite3WalkSelect(&w, pSelect);
}


#ifndef SQLITE_OMIT_SUBQUERY
/*
** This is a Walker.xSelectCallback callback for the sqlite3SelectTypeInfo()
** interface.
**
** For each FROM-clause subquery, add Column.zType and Column.zColl
** information to the Table structure that represents the result set
** of that subquery.
**
** The Table structure that represents the result set was constructed
** by selectExpander() but the type and collation information was omitted
** at that point because identifiers had not yet been resolved.  This
** routine is called after identifier resolution.
*/
static void selectAddSubqueryTypeInfo(Walker *pWalker, Select *p){
  Parse *pParse;
  int i;
  SrcList *pTabList;
  struct SrcList_item *pFrom;

  assert( p->selFlags & SF_Resolved );
  if( (p->selFlags & SF_HasTypeInfo)==0 ){
    p->selFlags |= SF_HasTypeInfo;
    pParse = pWalker->pParse;
    pTabList = p->pSrc;
    for(i=0, pFrom=pTabList->a; i<pTabList->nSrc; i++, pFrom++){
      Table *pTab = pFrom->pTab;
      if( ALWAYS(pTab!=0) && (pTab->tabFlags & TF_Ephemeral)!=0 ){
        /* A sub-query in the FROM clause of a SELECT */
        Select *pSel = pFrom->pSelect;
        if( pSel ){
          while( pSel->pPrior ) pSel = pSel->pPrior;
          selectAddColumnTypeAndCollation(pParse, pTab, pSel);
        }
      }
    }
  }
}
#endif


/*
** This routine adds datatype and collating sequence information to
** the Table structures of all FROM-clause subqueries in a
** SELECT statement.
**
** Use this routine after name resolution.
*/
static void sqlite3SelectAddTypeInfo(Parse *pParse, Select *pSelect){
#ifndef SQLITE_OMIT_SUBQUERY
  Walker w;
  memset(&w, 0, sizeof(w));
  w.xSelectCallback2 = selectAddSubqueryTypeInfo;
  w.xExprCallback = exprWalkNoop;
  w.pParse = pParse;
  sqlite3WalkSelect(&w, pSelect);
#endif
}


/*
** This routine sets up a SELECT statement for processing.  The
** following is accomplished:
**
**     *  VDBE Cursor numbers are assigned to all FROM-clause terms.
**     *  Ephemeral Table objects are created for all FROM-clause subqueries.
**     *  ON and USING clauses are shifted into WHERE statements
**     *  Wildcards "*" and "TABLE.*" in result sets are expanded.
**     *  Identifiers in expression are matched to tables.
**
** This routine acts recursively on all subqueries within the SELECT.
*/
void sqlite3SelectPrep(
  Parse *pParse,         /* The parser context */
  Select *p,             /* The SELECT statement being coded. */
  NameContext *pOuterNC  /* Name context for container */
){
  sqlite3 *db;
  if( NEVER(p==0) ) return;
  db = pParse->db;
  if( db->mallocFailed ) return;
  if( p->selFlags & SF_HasTypeInfo ) return;
  sqlite3SelectExpand(pParse, p);
  if( pParse->nErr || db->mallocFailed ) return;
  sqlite3ResolveSelectNames(pParse, p, pOuterNC);
  if( pParse->nErr || db->mallocFailed ) return;
  sqlite3SelectAddTypeInfo(pParse, p);
}

/*
** Reset the aggregate accumulator.
**
** The aggregate accumulator is a set of memory cells that hold
** intermediate results while calculating an aggregate.  This
** routine generates code that stores NULLs in all of those memory
** cells.
*/
static void resetAccumulator(Parse *pParse, AggInfo *pAggInfo){
  Vdbe *v = pParse->pVdbe;
  int i;
  struct AggInfo_func *pFunc;
  int nReg = pAggInfo->nFunc + pAggInfo->nColumn;
  if( nReg==0 ) return;
#ifdef SQLITE_DEBUG
  /* Verify that all AggInfo registers are within the range specified by
  ** AggInfo.mnReg..AggInfo.mxReg */
  assert( nReg==pAggInfo->mxReg-pAggInfo->mnReg+1 );
  for(i=0; i<pAggInfo->nColumn; i++){
    assert( pAggInfo->aCol[i].iMem>=pAggInfo->mnReg
         && pAggInfo->aCol[i].iMem<=pAggInfo->mxReg );
  }
  for(i=0; i<pAggInfo->nFunc; i++){
    assert( pAggInfo->aFunc[i].iMem>=pAggInfo->mnReg
         && pAggInfo->aFunc[i].iMem<=pAggInfo->mxReg );
  }
#endif
  sqlite3VdbeAddOp3(v, OP_Null, 0, pAggInfo->mnReg, pAggInfo->mxReg);
  for(pFunc=pAggInfo->aFunc, i=0; i<pAggInfo->nFunc; i++, pFunc++){
    if( pFunc->iDistinct>=0 ){
      Expr *pE = pFunc->pExpr;
      assert( !ExprHasProperty(pE, EP_xIsSelect) );
      if( pE->x.pList==0 || pE->x.pList->nExpr!=1 ){
        sqlite3ErrorMsg(pParse, "DISTINCT aggregates must have exactly one "
           "argument");
        pFunc->iDistinct = -1;
      }else{
        KeyInfo *pKeyInfo = keyInfoFromExprList(pParse, pE->x.pList, 0, 0);
        sqlite3VdbeAddOp4(v, OP_OpenEphemeral, pFunc->iDistinct, 0, 0,
                          (char*)pKeyInfo, P4_KEYINFO);
      }
    }
  }
}

/*
** Invoke the OP_AggFinalize opcode for every aggregate function
** in the AggInfo structure.
*/
static void finalizeAggFunctions(Parse *pParse, AggInfo *pAggInfo){
  Vdbe *v = pParse->pVdbe;
  int i;
  struct AggInfo_func *pF;
  for(i=0, pF=pAggInfo->aFunc; i<pAggInfo->nFunc; i++, pF++){
    ExprList *pList = pF->pExpr->x.pList;
    assert( !ExprHasProperty(pF->pExpr, EP_xIsSelect) );
    sqlite3VdbeAddOp4(v, OP_AggFinal, pF->iMem, pList ? pList->nExpr : 0, 0,
                      (void*)pF->pFunc, P4_FUNCDEF);
  }
}

/*
** Update the accumulator memory cells for an aggregate based on
** the current cursor position.
*/
static void updateAccumulator(Parse *pParse, AggInfo *pAggInfo){
  Vdbe *v = pParse->pVdbe;
  int i;
  int regHit = 0;
  int addrHitTest = 0;
  struct AggInfo_func *pF;
  struct AggInfo_col *pC;

  pAggInfo->directMode = 1;
  for(i=0, pF=pAggInfo->aFunc; i<pAggInfo->nFunc; i++, pF++){
    int nArg;
    int addrNext = 0;
    int regAgg;
    ExprList *pList = pF->pExpr->x.pList;
    assert( !ExprHasProperty(pF->pExpr, EP_xIsSelect) );
    if( pList ){
      nArg = pList->nExpr;
      regAgg = sqlite3GetTempRange(pParse, nArg);
      sqlite3ExprCodeExprList(pParse, pList, regAgg, SQLITE_ECEL_DUP);
    }else{
      nArg = 0;
      regAgg = 0;
    }
    if( pF->iDistinct>=0 ){
      addrNext = sqlite3VdbeMakeLabel(v);
      assert( nArg==1 );
      codeDistinct(pParse, pF->iDistinct, addrNext, 1, regAgg);
    }
    if( pF->pFunc->funcFlags & SQLITE_FUNC_NEEDCOLL ){
      CollSeq *pColl = 0;
      struct ExprList_item *pItem;
      int j;
      assert( pList!=0 );  /* pList!=0 if pF->pFunc has NEEDCOLL */
      for(j=0, pItem=pList->a; !pColl && j<nArg; j++, pItem++){
        pColl = sqlite3ExprCollSeq(pParse, pItem->pExpr);
      }
      if( !pColl ){
        pColl = pParse->db->pDfltColl;
      }
      if( regHit==0 && pAggInfo->nAccumulator ) regHit = ++pParse->nMem;
      sqlite3VdbeAddOp4(v, OP_CollSeq, regHit, 0, 0, (char *)pColl, P4_COLLSEQ);
    }
    sqlite3VdbeAddOp4(v, OP_AggStep, 0, regAgg, pF->iMem,
                      (void*)pF->pFunc, P4_FUNCDEF);
    sqlite3VdbeChangeP5(v, (u8)nArg);
    sqlite3ExprCacheAffinityChange(pParse, regAgg, nArg);
    sqlite3ReleaseTempRange(pParse, regAgg, nArg);
    if( addrNext ){
      sqlite3VdbeResolveLabel(v, addrNext);
      sqlite3ExprCacheClear(pParse);
    }
  }

  /* Before populating the accumulator registers, clear the column cache.
  ** Otherwise, if any of the required column values are already present 
  ** in registers, sqlite3ExprCode() may use OP_SCopy to copy the value
  ** to pC->iMem. But by the time the value is used, the original register
  ** may have been used, invalidating the underlying buffer holding the
  ** text or blob value. See ticket [883034dcb5].
  **
  ** Another solution would be to change the OP_SCopy used to copy cached
  ** values to an OP_Copy.
  */
  if( regHit ){
    addrHitTest = sqlite3VdbeAddOp1(v, OP_If, regHit); VdbeCoverage(v);
  }
  sqlite3ExprCacheClear(pParse);
  for(i=0, pC=pAggInfo->aCol; i<pAggInfo->nAccumulator; i++, pC++){
    sqlite3ExprCode(pParse, pC->pExpr, pC->iMem);
  }
  pAggInfo->directMode = 0;
  sqlite3ExprCacheClear(pParse);
  if( addrHitTest ){
    sqlite3VdbeJumpHere(v, addrHitTest);
  }
}

/*
** Add a single OP_Explain instruction to the VDBE to explain a simple
** count(*) query ("SELECT count(*) FROM pTab").
*/
#ifndef SQLITE_OMIT_EXPLAIN
static void explainSimpleCount(
  Parse *pParse,                  /* Parse context */
  Table *pTab,                    /* Table being queried */
  Index *pIdx                     /* Index used to optimize scan, or NULL */
){
  if( pParse->explain==2 ){
    char *zEqp = sqlite3MPrintf(pParse->db, "SCAN TABLE %s%s%s",
        pTab->zName, 
        pIdx ? " USING COVERING INDEX " : "",
        pIdx ? pIdx->zName : ""
    );
    sqlite3VdbeAddOp4(
        pParse->pVdbe, OP_Explain, pParse->iSelectId, 0, 0, zEqp, P4_DYNAMIC
    );
  }
}
#else
# define explainSimpleCount(a,b,c)
#endif

/*
** Generate code for the SELECT statement given in the p argument.  
**
** The results are returned according to the SelectDest structure.
** See comments in sqliteInt.h for further information.
**
** This routine returns the number of errors.  If any errors are
** encountered, then an appropriate error message is left in
** pParse->zErrMsg.
**
** This routine does NOT free the Select structure passed in.  The
** calling function needs to do that.
*/
int sqlite3Select(
  Parse *pParse,         /* The parser context */
  Select *p,             /* The SELECT statement being coded. */
  SelectDest *pDest      /* What to do with the query results */
){
  int i, j;              /* Loop counters */
  WhereInfo *pWInfo;     /* Return from sqlite3WhereBegin() */
  Vdbe *v;               /* The virtual machine under construction */
  int isAgg;             /* True for select lists like "count(*)" */
  ExprList *pEList;      /* List of columns to extract. */
  SrcList *pTabList;     /* List of tables to select from */
  Expr *pWhere;          /* The WHERE clause.  May be NULL */
  ExprList *pGroupBy;    /* The GROUP BY clause.  May be NULL */
  Expr *pHaving;         /* The HAVING clause.  May be NULL */
  int rc = 1;            /* Value to return from this function */
  DistinctCtx sDistinct; /* Info on how to code the DISTINCT keyword */
  SortCtx sSort;         /* Info on how to code the ORDER BY clause */
  AggInfo sAggInfo;      /* Information used by aggregate queries */
  int iEnd;              /* Address of the end of the query */
  sqlite3 *db;           /* The database connection */

#ifndef SQLITE_OMIT_EXPLAIN
  int iRestoreSelectId = pParse->iSelectId;
  pParse->iSelectId = pParse->iNextSelectId++;
#endif

  db = pParse->db;
  if( p==0 || db->mallocFailed || pParse->nErr ){
    return 1;
  }
  if( sqlite3AuthCheck(pParse, SQLITE_SELECT, 0, 0, 0) ) return 1;
  memset(&sAggInfo, 0, sizeof(sAggInfo));

  if( IgnorableOrderby(pDest) ){
    assert(pDest->eDest==SRT_Exists || pDest->eDest==SRT_Union || 
           pDest->eDest==SRT_Except || pDest->eDest==SRT_Discard);
    /* If ORDER BY makes no difference in the output then neither does
    ** DISTINCT so it can be removed too. */
    sqlite3ExprListDelete(db, p->pOrderBy);
    p->pOrderBy = 0;
    p->selFlags &= ~SF_Distinct;
  }
  sqlite3SelectPrep(pParse, p, 0);
  memset(&sSort, 0, sizeof(sSort));
  sSort.pOrderBy = p->pOrderBy;
  pTabList = p->pSrc;
  pEList = p->pEList;
  if( pParse->nErr || db->mallocFailed ){
    goto select_end;
  }
  isAgg = (p->selFlags & SF_Aggregate)!=0;
  assert( pEList!=0 );

  /* Begin generating code.
  */
  v = sqlite3GetVdbe(pParse);
  if( v==0 ) goto select_end;

  /* If writing to memory or generating a set
  ** only a single column may be output.
  */
#ifndef SQLITE_OMIT_SUBQUERY
  if( checkForMultiColumnSelectError(pParse, pDest, pEList->nExpr) ){
    goto select_end;
  }
#endif

  /* Generate code for all sub-queries in the FROM clause
  */
#if !defined(SQLITE_OMIT_SUBQUERY) || !defined(SQLITE_OMIT_VIEW)
  for(i=0; !p->pPrior && i<pTabList->nSrc; i++){
    struct SrcList_item *pItem = &pTabList->a[i];
    SelectDest dest;
    Select *pSub = pItem->pSelect;
    int isAggSub;

    if( pSub==0 ) continue;

    /* Sometimes the code for a subquery will be generated more than
    ** once, if the subquery is part of the WHERE clause in a LEFT JOIN,
    ** for example.  In that case, do not regenerate the code to manifest
    ** a view or the co-routine to implement a view.  The first instance
    ** is sufficient, though the subroutine to manifest the view does need
    ** to be invoked again. */
    if( pItem->addrFillSub ){
      if( pItem->viaCoroutine==0 ){
        sqlite3VdbeAddOp2(v, OP_Gosub, pItem->regReturn, pItem->addrFillSub);
      }
      continue;
    }

    /* Increment Parse.nHeight by the height of the largest expression
    ** tree referred to by this, the parent select. The child select
    ** may contain expression trees of at most
    ** (SQLITE_MAX_EXPR_DEPTH-Parse.nHeight) height. This is a bit
    ** more conservative than necessary, but much easier than enforcing
    ** an exact limit.
    */
    pParse->nHeight += sqlite3SelectExprHeight(p);

    isAggSub = (pSub->selFlags & SF_Aggregate)!=0;
    if( flattenSubquery(pParse, p, i, isAgg, isAggSub) ){
      /* This subquery can be absorbed into its parent. */
      if( isAggSub ){
        isAgg = 1;
        p->selFlags |= SF_Aggregate;
      }
      i = -1;
    }else if( pTabList->nSrc==1
           && OptimizationEnabled(db, SQLITE_SubqCoroutine)
    ){
      /* Implement a co-routine that will return a single row of the result
      ** set on each invocation.
      */
      int addrTop = sqlite3VdbeCurrentAddr(v)+1;
      pItem->regReturn = ++pParse->nMem;
      sqlite3VdbeAddOp3(v, OP_InitCoroutine, pItem->regReturn, 0, addrTop);
      VdbeComment((v, "%s", pItem->pTab->zName));
      pItem->addrFillSub = addrTop;
      sqlite3SelectDestInit(&dest, SRT_Coroutine, pItem->regReturn);
      explainSetInteger(pItem->iSelectId, (u8)pParse->iNextSelectId);
      sqlite3Select(pParse, pSub, &dest);
      pItem->pTab->nRowEst = (unsigned)pSub->nSelectRow;
      pItem->viaCoroutine = 1;
      pItem->regResult = dest.iSdst;
      sqlite3VdbeAddOp1(v, OP_EndCoroutine, pItem->regReturn);
      sqlite3VdbeJumpHere(v, addrTop-1);
      sqlite3ClearTempRegCache(pParse);
    }else{
      /* Generate a subroutine that will fill an ephemeral table with
      ** the content of this subquery.  pItem->addrFillSub will point
      ** to the address of the generated subroutine.  pItem->regReturn
      ** is a register allocated to hold the subroutine return address
      */
      int topAddr;
      int onceAddr = 0;
      int retAddr;
      assert( pItem->addrFillSub==0 );
      pItem->regReturn = ++pParse->nMem;
      topAddr = sqlite3VdbeAddOp2(v, OP_Integer, 0, pItem->regReturn);
      pItem->addrFillSub = topAddr+1;
      if( pItem->isCorrelated==0 ){
        /* If the subquery is not correlated and if we are not inside of
        ** a trigger, then we only need to compute the value of the subquery
        ** once. */
        onceAddr = sqlite3CodeOnce(pParse); VdbeCoverage(v);
        VdbeComment((v, "materialize \"%s\"", pItem->pTab->zName));
      }else{
        VdbeNoopComment((v, "materialize \"%s\"", pItem->pTab->zName));
      }
      sqlite3SelectDestInit(&dest, SRT_EphemTab, pItem->iCursor);
      explainSetInteger(pItem->iSelectId, (u8)pParse->iNextSelectId);
      sqlite3Select(pParse, pSub, &dest);
      pItem->pTab->nRowEst = (unsigned)pSub->nSelectRow;
      if( onceAddr ) sqlite3VdbeJumpHere(v, onceAddr);
      retAddr = sqlite3VdbeAddOp1(v, OP_Return, pItem->regReturn);
      VdbeComment((v, "end %s", pItem->pTab->zName));
      sqlite3VdbeChangeP1(v, topAddr, retAddr);
      sqlite3ClearTempRegCache(pParse);
    }
    if( /*pParse->nErr ||*/ db->mallocFailed ){
      goto select_end;
    }
    pParse->nHeight -= sqlite3SelectExprHeight(p);
    pTabList = p->pSrc;
    if( !IgnorableOrderby(pDest) ){
      sSort.pOrderBy = p->pOrderBy;
    }
  }
  pEList = p->pEList;
#endif
  pWhere = p->pWhere;
  pGroupBy = p->pGroupBy;
  pHaving = p->pHaving;
  sDistinct.isTnct = (p->selFlags & SF_Distinct)!=0;

#ifndef SQLITE_OMIT_COMPOUND_SELECT
  /* If there is are a sequence of queries, do the earlier ones first.
  */
  if( p->pPrior ){
    rc = multiSelect(pParse, p, pDest);
    explainSetInteger(pParse->iSelectId, iRestoreSelectId);
    return rc;
  }
#endif

  /* If there is both a GROUP BY and an ORDER BY clause and they are
  ** identical, then disable the ORDER BY clause since the GROUP BY
  ** will cause elements to come out in the correct order.  This is
  ** an optimization - the correct answer should result regardless.
  ** Use the SQLITE_GroupByOrder flag with SQLITE_TESTCTRL_OPTIMIZER
  ** to disable this optimization for testing purposes.
  */
  if( sqlite3ExprListCompare(p->pGroupBy, sSort.pOrderBy, -1)==0
         && OptimizationEnabled(db, SQLITE_GroupByOrder) ){
    sSort.pOrderBy = 0;
  }

  /* If the query is DISTINCT with an ORDER BY but is not an aggregate, and 
  ** if the select-list is the same as the ORDER BY list, then this query
  ** can be rewritten as a GROUP BY. In other words, this:
  **
  **     SELECT DISTINCT xyz FROM ... ORDER BY xyz
  **
  ** is transformed to:
  **
  **     SELECT xyz FROM ... GROUP BY xyz
  **
  ** The second form is preferred as a single index (or temp-table) may be 
  ** used for both the ORDER BY and DISTINCT processing. As originally 
  ** written the query must use a temp-table for at least one of the ORDER 
  ** BY and DISTINCT, and an index or separate temp-table for the other.
  */
  if( (p->selFlags & (SF_Distinct|SF_Aggregate))==SF_Distinct 
   && sqlite3ExprListCompare(sSort.pOrderBy, p->pEList, -1)==0
  ){
    p->selFlags &= ~SF_Distinct;
    p->pGroupBy = sqlite3ExprListDup(db, p->pEList, 0);
    pGroupBy = p->pGroupBy;
    sSort.pOrderBy = 0;
    /* Notice that even thought SF_Distinct has been cleared from p->selFlags,
    ** the sDistinct.isTnct is still set.  Hence, isTnct represents the
    ** original setting of the SF_Distinct flag, not the current setting */
    assert( sDistinct.isTnct );
  }

  /* If there is an ORDER BY clause, then this sorting
  ** index might end up being unused if the data can be 
  ** extracted in pre-sorted order.  If that is the case, then the
  ** OP_OpenEphemeral instruction will be changed to an OP_Noop once
  ** we figure out that the sorting index is not needed.  The addrSortIndex
  ** variable is used to facilitate that change.
  */
  if( sSort.pOrderBy ){
    KeyInfo *pKeyInfo;
    pKeyInfo = keyInfoFromExprList(pParse, sSort.pOrderBy, 0, 0);
    sSort.iECursor = pParse->nTab++;
    sSort.addrSortIndex =
      sqlite3VdbeAddOp4(v, OP_OpenEphemeral,
                           sSort.iECursor, sSort.pOrderBy->nExpr+2, 0,
                           (char*)pKeyInfo, P4_KEYINFO);
  }else{
    sSort.addrSortIndex = -1;
  }

  /* If the output is destined for a temporary table, open that table.
  */
  if( pDest->eDest==SRT_EphemTab ){
    sqlite3VdbeAddOp2(v, OP_OpenEphemeral, pDest->iSDParm, pEList->nExpr);
  }

  /* Set the limiter.
  */
  iEnd = sqlite3VdbeMakeLabel(v);
  p->nSelectRow = LARGEST_INT64;
  computeLimitRegisters(pParse, p, iEnd);
  if( p->iLimit==0 && sSort.addrSortIndex>=0 ){
    sqlite3VdbeGetOp(v, sSort.addrSortIndex)->opcode = OP_SorterOpen;
    sSort.sortFlags |= SORTFLAG_UseSorter;
  }

  /* Open a virtual index to use for the distinct set.
  */
  if( p->selFlags & SF_Distinct ){
    sDistinct.tabTnct = pParse->nTab++;
    sDistinct.addrTnct = sqlite3VdbeAddOp4(v, OP_OpenEphemeral,
                                sDistinct.tabTnct, 0, 0,
                                (char*)keyInfoFromExprList(pParse, p->pEList,0,0),
                                P4_KEYINFO);
    sqlite3VdbeChangeP5(v, BTREE_UNORDERED);
    sDistinct.eTnctType = WHERE_DISTINCT_UNORDERED;
  }else{
    sDistinct.eTnctType = WHERE_DISTINCT_NOOP;
  }

  if( !isAgg && pGroupBy==0 ){
    /* No aggregate functions and no GROUP BY clause */
    u16 wctrlFlags = (sDistinct.isTnct ? WHERE_WANT_DISTINCT : 0);

    /* Begin the database scan. */
    pWInfo = sqlite3WhereBegin(pParse, pTabList, pWhere, sSort.pOrderBy,
                               p->pEList, wctrlFlags, 0);
    if( pWInfo==0 ) goto select_end;
    if( sqlite3WhereOutputRowCount(pWInfo) < p->nSelectRow ){
      p->nSelectRow = sqlite3WhereOutputRowCount(pWInfo);
    }
    if( sDistinct.isTnct && sqlite3WhereIsDistinct(pWInfo) ){
      sDistinct.eTnctType = sqlite3WhereIsDistinct(pWInfo);
    }
    if( sSort.pOrderBy ){
      sSort.nOBSat = sqlite3WhereIsOrdered(pWInfo);
      if( sSort.nOBSat==sSort.pOrderBy->nExpr ){
        sSort.pOrderBy = 0;
      }
    }

    /* If sorting index that was created by a prior OP_OpenEphemeral 
    ** instruction ended up not being needed, then change the OP_OpenEphemeral
    ** into an OP_Noop.
    */
    if( sSort.addrSortIndex>=0 && sSort.pOrderBy==0 ){
      sqlite3VdbeChangeToNoop(v, sSort.addrSortIndex);
    }

    /* Use the standard inner loop. */
    selectInnerLoop(pParse, p, pEList, -1, &sSort, &sDistinct, pDest,
                    sqlite3WhereContinueLabel(pWInfo),
                    sqlite3WhereBreakLabel(pWInfo));

    /* End the database scan loop.
    */
    sqlite3WhereEnd(pWInfo);
  }else{
    /* This case when there exist aggregate functions or a GROUP BY clause
    ** or both */
    NameContext sNC;    /* Name context for processing aggregate information */
    int iAMem;          /* First Mem address for storing current GROUP BY */
    int iBMem;          /* First Mem address for previous GROUP BY */
    int iUseFlag;       /* Mem address holding flag indicating that at least
                        ** one row of the input to the aggregator has been
                        ** processed */
    int iAbortFlag;     /* Mem address which causes query abort if positive */
    int groupBySort;    /* Rows come from source in GROUP BY order */
    int addrEnd;        /* End of processing for this SELECT */
    int sortPTab = 0;   /* Pseudotable used to decode sorting results */
    int sortOut = 0;    /* Output register from the sorter */

    /* Remove any and all aliases between the result set and the
    ** GROUP BY clause.
    */
    if( pGroupBy ){
      int k;                        /* Loop counter */
      struct ExprList_item *pItem;  /* For looping over expression in a list */

      for(k=p->pEList->nExpr, pItem=p->pEList->a; k>0; k--, pItem++){
        pItem->u.x.iAlias = 0;
      }
      for(k=pGroupBy->nExpr, pItem=pGroupBy->a; k>0; k--, pItem++){
        pItem->u.x.iAlias = 0;
      }
      if( p->nSelectRow>100 ) p->nSelectRow = 100;
    }else{
      p->nSelectRow = 1;
    }

 
    /* Create a label to jump to when we want to abort the query */
    addrEnd = sqlite3VdbeMakeLabel(v);

    /* Convert TK_COLUMN nodes into TK_AGG_COLUMN and make entries in
    ** sAggInfo for all TK_AGG_FUNCTION nodes in expressions of the
    ** SELECT statement.
    */
    memset(&sNC, 0, sizeof(sNC));
    sNC.pParse = pParse;
    sNC.pSrcList = pTabList;
    sNC.pAggInfo = &sAggInfo;
    sAggInfo.mnReg = pParse->nMem+1;
    sAggInfo.nSortingColumn = pGroupBy ? pGroupBy->nExpr+1 : 0;
    sAggInfo.pGroupBy = pGroupBy;
    sqlite3ExprAnalyzeAggList(&sNC, pEList);
    sqlite3ExprAnalyzeAggList(&sNC, sSort.pOrderBy);
    if( pHaving ){
      sqlite3ExprAnalyzeAggregates(&sNC, pHaving);
    }
    sAggInfo.nAccumulator = sAggInfo.nColumn;
    for(i=0; i<sAggInfo.nFunc; i++){
      assert( !ExprHasProperty(sAggInfo.aFunc[i].pExpr, EP_xIsSelect) );
      sNC.ncFlags |= NC_InAggFunc;
      sqlite3ExprAnalyzeAggList(&sNC, sAggInfo.aFunc[i].pExpr->x.pList);
      sNC.ncFlags &= ~NC_InAggFunc;
    }
    sAggInfo.mxReg = pParse->nMem;
    if( db->mallocFailed ) goto select_end;

    /* Processing for aggregates with GROUP BY is very different and
    ** much more complex than aggregates without a GROUP BY.
    */
    if( pGroupBy ){
      KeyInfo *pKeyInfo;  /* Keying information for the group by clause */
      int j1;             /* A-vs-B comparision jump */
      int addrOutputRow;  /* Start of subroutine that outputs a result row */
      int regOutputRow;   /* Return address register for output subroutine */
      int addrSetAbort;   /* Set the abort flag and return */
      int addrTopOfLoop;  /* Top of the input loop */
      int addrSortingIdx; /* The OP_OpenEphemeral for the sorting index */
      int addrReset;      /* Subroutine for resetting the accumulator */
      int regReset;       /* Return address register for reset subroutine */

      /* If there is a GROUP BY clause we might need a sorting index to
      ** implement it.  Allocate that sorting index now.  If it turns out
      ** that we do not need it after all, the OP_SorterOpen instruction
      ** will be converted into a Noop.  
      */
      sAggInfo.sortingIdx = pParse->nTab++;
      pKeyInfo = keyInfoFromExprList(pParse, pGroupBy, 0, 0);
      addrSortingIdx = sqlite3VdbeAddOp4(v, OP_SorterOpen, 
          sAggInfo.sortingIdx, sAggInfo.nSortingColumn, 
          0, (char*)pKeyInfo, P4_KEYINFO);

      /* Initialize memory locations used by GROUP BY aggregate processing
      */
      iUseFlag = ++pParse->nMem;
      iAbortFlag = ++pParse->nMem;
      regOutputRow = ++pParse->nMem;
      addrOutputRow = sqlite3VdbeMakeLabel(v);
      regReset = ++pParse->nMem;
      addrReset = sqlite3VdbeMakeLabel(v);
      iAMem = pParse->nMem + 1;
      pParse->nMem += pGroupBy->nExpr;
      iBMem = pParse->nMem + 1;
      pParse->nMem += pGroupBy->nExpr;
      sqlite3VdbeAddOp2(v, OP_Integer, 0, iAbortFlag);
      VdbeComment((v, "clear abort flag"));
      sqlite3VdbeAddOp2(v, OP_Integer, 0, iUseFlag);
      VdbeComment((v, "indicate accumulator empty"));
      sqlite3VdbeAddOp3(v, OP_Null, 0, iAMem, iAMem+pGroupBy->nExpr-1);

      /* Begin a loop that will extract all source rows in GROUP BY order.
      ** This might involve two separate loops with an OP_Sort in between, or
      ** it might be a single loop that uses an index to extract information
      ** in the right order to begin with.
      */
      sqlite3VdbeAddOp2(v, OP_Gosub, regReset, addrReset);
      pWInfo = sqlite3WhereBegin(pParse, pTabList, pWhere, pGroupBy, 0,
                                 WHERE_GROUPBY, 0);
      if( pWInfo==0 ) goto select_end;
      if( sqlite3WhereIsOrdered(pWInfo)==pGroupBy->nExpr ){
        /* The optimizer is able to deliver rows in group by order so
        ** we do not have to sort.  The OP_OpenEphemeral table will be
        ** cancelled later because we still need to use the pKeyInfo
        */
        groupBySort = 0;
      }else{
        /* Rows are coming out in undetermined order.  We have to push
        ** each row into a sorting index, terminate the first loop,
        ** then loop over the sorting index in order to get the output
        ** in sorted order
        */
        int regBase;
        int regRecord;
        int nCol;
        int nGroupBy;

        explainTempTable(pParse, 
            (sDistinct.isTnct && (p->selFlags&SF_Distinct)==0) ?
                    "DISTINCT" : "GROUP BY");

        groupBySort = 1;
        nGroupBy = pGroupBy->nExpr;
        nCol = nGroupBy + 1;
        j = nGroupBy+1;
        for(i=0; i<sAggInfo.nColumn; i++){
          if( sAggInfo.aCol[i].iSorterColumn>=j ){
            nCol++;
            j++;
          }
        }
        regBase = sqlite3GetTempRange(pParse, nCol);
        sqlite3ExprCacheClear(pParse);
        sqlite3ExprCodeExprList(pParse, pGroupBy, regBase, 0);
        sqlite3VdbeAddOp2(v, OP_Sequence, sAggInfo.sortingIdx,regBase+nGroupBy);
        j = nGroupBy+1;
        for(i=0; i<sAggInfo.nColumn; i++){
          struct AggInfo_col *pCol = &sAggInfo.aCol[i];
          if( pCol->iSorterColumn>=j ){
            int r1 = j + regBase;
            int r2;

            r2 = sqlite3ExprCodeGetColumn(pParse, 
                               pCol->pTab, pCol->iColumn, pCol->iTable, r1, 0);
            if( r1!=r2 ){
              sqlite3VdbeAddOp2(v, OP_SCopy, r2, r1);
            }
            j++;
          }
        }
        regRecord = sqlite3GetTempReg(pParse);
        sqlite3VdbeAddOp3(v, OP_MakeRecord, regBase, nCol, regRecord);
        sqlite3VdbeAddOp2(v, OP_SorterInsert, sAggInfo.sortingIdx, regRecord);
        sqlite3ReleaseTempReg(pParse, regRecord);
        sqlite3ReleaseTempRange(pParse, regBase, nCol);
        sqlite3WhereEnd(pWInfo);
        sAggInfo.sortingIdxPTab = sortPTab = pParse->nTab++;
        sortOut = sqlite3GetTempReg(pParse);
        sqlite3VdbeAddOp3(v, OP_OpenPseudo, sortPTab, sortOut, nCol);
        sqlite3VdbeAddOp2(v, OP_SorterSort, sAggInfo.sortingIdx, addrEnd);
        VdbeComment((v, "GROUP BY sort")); VdbeCoverage(v);
        sAggInfo.useSortingIdx = 1;
        sqlite3ExprCacheClear(pParse);
      }

      /* Evaluate the current GROUP BY terms and store in b0, b1, b2...
      ** (b0 is memory location iBMem+0, b1 is iBMem+1, and so forth)
      ** Then compare the current GROUP BY terms against the GROUP BY terms
      ** from the previous row currently stored in a0, a1, a2...
      */
      addrTopOfLoop = sqlite3VdbeCurrentAddr(v);
      sqlite3ExprCacheClear(pParse);
      if( groupBySort ){
        sqlite3VdbeAddOp2(v, OP_SorterData, sAggInfo.sortingIdx, sortOut);
      }
      for(j=0; j<pGroupBy->nExpr; j++){
        if( groupBySort ){
          sqlite3VdbeAddOp3(v, OP_Column, sortPTab, j, iBMem+j);
          if( j==0 ) sqlite3VdbeChangeP5(v, OPFLAG_CLEARCACHE);
        }else{
          sAggInfo.directMode = 1;
          sqlite3ExprCode(pParse, pGroupBy->a[j].pExpr, iBMem+j);
        }
      }
      sqlite3VdbeAddOp4(v, OP_Compare, iAMem, iBMem, pGroupBy->nExpr,
                          (char*)sqlite3KeyInfoRef(pKeyInfo), P4_KEYINFO);
      j1 = sqlite3VdbeCurrentAddr(v);
      sqlite3VdbeAddOp3(v, OP_Jump, j1+1, 0, j1+1); VdbeCoverage(v);

      /* Generate code that runs whenever the GROUP BY changes.
      ** Changes in the GROUP BY are detected by the previous code
      ** block.  If there were no changes, this block is skipped.
      **
      ** This code copies current group by terms in b0,b1,b2,...
      ** over to a0,a1,a2.  It then calls the output subroutine
      ** and resets the aggregate accumulator registers in preparation
      ** for the next GROUP BY batch.
      */
      sqlite3ExprCodeMove(pParse, iBMem, iAMem, pGroupBy->nExpr);
      sqlite3VdbeAddOp2(v, OP_Gosub, regOutputRow, addrOutputRow);
      VdbeComment((v, "output one row"));
      sqlite3VdbeAddOp2(v, OP_IfPos, iAbortFlag, addrEnd); VdbeCoverage(v);
      VdbeComment((v, "check abort flag"));
      sqlite3VdbeAddOp2(v, OP_Gosub, regReset, addrReset);
      VdbeComment((v, "reset accumulator"));

      /* Update the aggregate accumulators based on the content of
      ** the current row
      */
      sqlite3VdbeJumpHere(v, j1);
      updateAccumulator(pParse, &sAggInfo);
      sqlite3VdbeAddOp2(v, OP_Integer, 1, iUseFlag);
      VdbeComment((v, "indicate data in accumulator"));

      /* End of the loop
      */
      if( groupBySort ){
        sqlite3VdbeAddOp2(v, OP_SorterNext, sAggInfo.sortingIdx, addrTopOfLoop);
        VdbeCoverage(v);
      }else{
        sqlite3WhereEnd(pWInfo);
        sqlite3VdbeChangeToNoop(v, addrSortingIdx);
      }

      /* Output the final row of result
      */
      sqlite3VdbeAddOp2(v, OP_Gosub, regOutputRow, addrOutputRow);
      VdbeComment((v, "output final row"));

      /* Jump over the subroutines
      */
      sqlite3VdbeAddOp2(v, OP_Goto, 0, addrEnd);

      /* Generate a subroutine that outputs a single row of the result
      ** set.  This subroutine first looks at the iUseFlag.  If iUseFlag
      ** is less than or equal to zero, the subroutine is a no-op.  If
      ** the processing calls for the query to abort, this subroutine
      ** increments the iAbortFlag memory location before returning in
      ** order to signal the caller to abort.
      */
      addrSetAbort = sqlite3VdbeCurrentAddr(v);
      sqlite3VdbeAddOp2(v, OP_Integer, 1, iAbortFlag);
      VdbeComment((v, "set abort flag"));
      sqlite3VdbeAddOp1(v, OP_Return, regOutputRow);
      sqlite3VdbeResolveLabel(v, addrOutputRow);
      addrOutputRow = sqlite3VdbeCurrentAddr(v);
      sqlite3VdbeAddOp2(v, OP_IfPos, iUseFlag, addrOutputRow+2); VdbeCoverage(v);
      VdbeComment((v, "Groupby result generator entry point"));
      sqlite3VdbeAddOp1(v, OP_Return, regOutputRow);
      finalizeAggFunctions(pParse, &sAggInfo);
      sqlite3ExprIfFalse(pParse, pHaving, addrOutputRow+1, SQLITE_JUMPIFNULL);
      selectInnerLoop(pParse, p, p->pEList, -1, &sSort,
                      &sDistinct, pDest,
                      addrOutputRow+1, addrSetAbort);
      sqlite3VdbeAddOp1(v, OP_Return, regOutputRow);
      VdbeComment((v, "end groupby result generator"));

      /* Generate a subroutine that will reset the group-by accumulator
      */
      sqlite3VdbeResolveLabel(v, addrReset);
      resetAccumulator(pParse, &sAggInfo);
      sqlite3VdbeAddOp1(v, OP_Return, regReset);
     
    } /* endif pGroupBy.  Begin aggregate queries without GROUP BY: */
    else {
      ExprList *pDel = 0;
#ifndef SQLITE_OMIT_BTREECOUNT
      Table *pTab;
      if( (pTab = isSimpleCount(p, &sAggInfo))!=0 ){
        /* If isSimpleCount() returns a pointer to a Table structure, then
        ** the SQL statement is of the form:
        **
        **   SELECT count(*) FROM <tbl>
        **
        ** where the Table structure returned represents table <tbl>.
        **
        ** This statement is so common that it is optimized specially. The
        ** OP_Count instruction is executed either on the intkey table that
        ** contains the data for table <tbl> or on one of its indexes. It
        ** is better to execute the op on an index, as indexes are almost
        ** always spread across less pages than their corresponding tables.
        */
        const int iDb = sqlite3SchemaToIndex(pParse->db, pTab->pSchema);
        const int iCsr = pParse->nTab++;     /* Cursor to scan b-tree */
        Index *pIdx;                         /* Iterator variable */
        KeyInfo *pKeyInfo = 0;               /* Keyinfo for scanned index */
        Index *pBest = 0;                    /* Best index found so far */
        int iRoot = pTab->tnum;              /* Root page of scanned b-tree */

        sqlite3CodeVerifySchema(pParse, iDb);
        sqlite3TableLock(pParse, iDb, pTab->tnum, 0, pTab->zName);

        /* Search for the index that has the lowest scan cost.
        **
        ** (2011-04-15) Do not do a full scan of an unordered index.
        **
        ** (2013-10-03) Do not count the entries in a partial index.
        **
        ** In practice the KeyInfo structure will not be used. It is only 
        ** passed to keep OP_OpenRead happy.
        */
        if( !HasRowid(pTab) ) pBest = sqlite3PrimaryKeyIndex(pTab);
        for(pIdx=pTab->pIndex; pIdx; pIdx=pIdx->pNext){
          if( pIdx->bUnordered==0
           && pIdx->szIdxRow<pTab->szTabRow
           && pIdx->pPartIdxWhere==0
           && (!pBest || pIdx->szIdxRow<pBest->szIdxRow)
          ){
            pBest = pIdx;
          }
        }
        if( pBest ){
          iRoot = pBest->tnum;
          pKeyInfo = sqlite3KeyInfoOfIndex(pParse, pBest);
        }

        /* Open a read-only cursor, execute the OP_Count, close the cursor. */
        sqlite3VdbeAddOp4Int(v, OP_OpenRead, iCsr, iRoot, iDb, 1);
        if( pKeyInfo ){
          sqlite3VdbeChangeP4(v, -1, (char *)pKeyInfo, P4_KEYINFO);
        }
        sqlite3VdbeAddOp2(v, OP_Count, iCsr, sAggInfo.aFunc[0].iMem);
        sqlite3VdbeAddOp1(v, OP_Close, iCsr);
        explainSimpleCount(pParse, pTab, pBest);
      }else
#endif /* SQLITE_OMIT_BTREECOUNT */
      {
        /* Check if the query is of one of the following forms:
        **
        **   SELECT min(x) FROM ...
        **   SELECT max(x) FROM ...
        **
        ** If it is, then ask the code in where.c to attempt to sort results
        ** as if there was an "ORDER ON x" or "ORDER ON x DESC" clause. 
        ** If where.c is able to produce results sorted in this order, then
        ** add vdbe code to break out of the processing loop after the 
        ** first iteration (since the first iteration of the loop is 
        ** guaranteed to operate on the row with the minimum or maximum 
        ** value of x, the only row required).
        **
        ** A special flag must be passed to sqlite3WhereBegin() to slightly
        ** modify behavior as follows:
        **
        **   + If the query is a "SELECT min(x)", then the loop coded by
        **     where.c should not iterate over any values with a NULL value
        **     for x.
        **
        **   + The optimizer code in where.c (the thing that decides which
        **     index or indices to use) should place a different priority on 
        **     satisfying the 'ORDER BY' clause than it does in other cases.
        **     Refer to code and comments in where.c for details.
        */
        ExprList *pMinMax = 0;
        u8 flag = WHERE_ORDERBY_NORMAL;
        
        assert( p->pGroupBy==0 );
        assert( flag==0 );
        if( p->pHaving==0 ){
          flag = minMaxQuery(&sAggInfo, &pMinMax);
        }
        assert( flag==0 || (pMinMax!=0 && pMinMax->nExpr==1) );

        if( flag ){
          pMinMax = sqlite3ExprListDup(db, pMinMax, 0);
          pDel = pMinMax;
          if( pMinMax && !db->mallocFailed ){
            pMinMax->a[0].sortOrder = flag!=WHERE_ORDERBY_MIN ?1:0;
            pMinMax->a[0].pExpr->op = TK_COLUMN;
          }
        }
  
        /* This case runs if the aggregate has no GROUP BY clause.  The
        ** processing is much simpler since there is only a single row
        ** of output.
        */
        resetAccumulator(pParse, &sAggInfo);
        pWInfo = sqlite3WhereBegin(pParse, pTabList, pWhere, pMinMax,0,flag,0);
        if( pWInfo==0 ){
          sqlite3ExprListDelete(db, pDel);
          goto select_end;
        }
        updateAccumulator(pParse, &sAggInfo);
        assert( pMinMax==0 || pMinMax->nExpr==1 );
        if( sqlite3WhereIsOrdered(pWInfo)>0 ){
          sqlite3VdbeAddOp2(v, OP_Goto, 0, sqlite3WhereBreakLabel(pWInfo));
          VdbeComment((v, "%s() by index",
                (flag==WHERE_ORDERBY_MIN?"min":"max")));
        }
        sqlite3WhereEnd(pWInfo);
        finalizeAggFunctions(pParse, &sAggInfo);
      }

      sSort.pOrderBy = 0;
      sqlite3ExprIfFalse(pParse, pHaving, addrEnd, SQLITE_JUMPIFNULL);
      selectInnerLoop(pParse, p, p->pEList, -1, 0, 0, 
                      pDest, addrEnd, addrEnd);
      sqlite3ExprListDelete(db, pDel);
    }
    sqlite3VdbeResolveLabel(v, addrEnd);
    
  } /* endif aggregate query */

  if( sDistinct.eTnctType==WHERE_DISTINCT_UNORDERED ){
    explainTempTable(pParse, "DISTINCT");
  }

  /* If there is an ORDER BY clause, then we need to sort the results
  ** and send them to the callback one by one.
  */
  if( sSort.pOrderBy ){
    explainTempTable(pParse, sSort.nOBSat>0 ? "RIGHT PART OF ORDER BY":"ORDER BY");
    generateSortTail(pParse, p, &sSort, pEList->nExpr, pDest);
  }

  /* Jump here to skip this query
  */
  sqlite3VdbeResolveLabel(v, iEnd);

  /* The SELECT was successfully coded.   Set the return code to 0
  ** to indicate no errors.
  */
  rc = 0;

  /* Control jumps to here if an error is encountered above, or upon
  ** successful coding of the SELECT.
  */
select_end:
  explainSetInteger(pParse->iSelectId, iRestoreSelectId);

  /* Identify column names if results of the SELECT are to be output.
  */
  if( rc==SQLITE_OK && pDest->eDest==SRT_Output ){
    generateColumnNames(pParse, pTabList, pEList);
  }

  sqlite3DbFree(db, sAggInfo.aCol);
  sqlite3DbFree(db, sAggInfo.aFunc);
  return rc;
}

#if defined(SQLITE_ENABLE_TREE_EXPLAIN)
/*
** Generate a human-readable description of a the Select object.
*/
static void explainOneSelect(Vdbe *pVdbe, Select *p){
  sqlite3ExplainPrintf(pVdbe, "SELECT ");
  if( p->selFlags & (SF_Distinct|SF_Aggregate) ){
    if( p->selFlags & SF_Distinct ){
      sqlite3ExplainPrintf(pVdbe, "DISTINCT ");
    }
    if( p->selFlags & SF_Aggregate ){
      sqlite3ExplainPrintf(pVdbe, "agg_flag ");
    }
    sqlite3ExplainNL(pVdbe);
    sqlite3ExplainPrintf(pVdbe, "   ");
  }
  sqlite3ExplainExprList(pVdbe, p->pEList);
  sqlite3ExplainNL(pVdbe);
  if( p->pSrc && p->pSrc->nSrc ){
    int i;
    sqlite3ExplainPrintf(pVdbe, "FROM ");
    sqlite3ExplainPush(pVdbe);
    for(i=0; i<p->pSrc->nSrc; i++){
      struct SrcList_item *pItem = &p->pSrc->a[i];
      sqlite3ExplainPrintf(pVdbe, "{%d,*} = ", pItem->iCursor);
      if( pItem->pSelect ){
        sqlite3ExplainSelect(pVdbe, pItem->pSelect);
        if( pItem->pTab ){
          sqlite3ExplainPrintf(pVdbe, " (tabname=%s)", pItem->pTab->zName);
        }
      }else if( pItem->zName ){
        sqlite3ExplainPrintf(pVdbe, "%s", pItem->zName);
      }
      if( pItem->zAlias ){
        sqlite3ExplainPrintf(pVdbe, " (AS %s)", pItem->zAlias);
      }
      if( pItem->jointype & JT_LEFT ){
        sqlite3ExplainPrintf(pVdbe, " LEFT-JOIN");
      }
      sqlite3ExplainNL(pVdbe);
    }
    sqlite3ExplainPop(pVdbe);
  }
  if( p->pWhere ){
    sqlite3ExplainPrintf(pVdbe, "WHERE ");
    sqlite3ExplainExpr(pVdbe, p->pWhere);
    sqlite3ExplainNL(pVdbe);
  }
  if( p->pGroupBy ){
    sqlite3ExplainPrintf(pVdbe, "GROUPBY ");
    sqlite3ExplainExprList(pVdbe, p->pGroupBy);
    sqlite3ExplainNL(pVdbe);
  }
  if( p->pHaving ){
    sqlite3ExplainPrintf(pVdbe, "HAVING ");
    sqlite3ExplainExpr(pVdbe, p->pHaving);
    sqlite3ExplainNL(pVdbe);
  }
  if( p->pOrderBy ){
    sqlite3ExplainPrintf(pVdbe, "ORDERBY ");
    sqlite3ExplainExprList(pVdbe, p->pOrderBy);
    sqlite3ExplainNL(pVdbe);
  }
  if( p->pLimit ){
    sqlite3ExplainPrintf(pVdbe, "LIMIT ");
    sqlite3ExplainExpr(pVdbe, p->pLimit);
    sqlite3ExplainNL(pVdbe);
  }
  if( p->pOffset ){
    sqlite3ExplainPrintf(pVdbe, "OFFSET ");
    sqlite3ExplainExpr(pVdbe, p->pOffset);
    sqlite3ExplainNL(pVdbe);
  }
}
void sqlite3ExplainSelect(Vdbe *pVdbe, Select *p){
  if( p==0 ){
    sqlite3ExplainPrintf(pVdbe, "(null-select)");
    return;
  }
  sqlite3ExplainPush(pVdbe);
  while( p ){
    explainOneSelect(pVdbe, p);
    p = p->pNext;
    if( p==0 ) break;
    sqlite3ExplainNL(pVdbe);
    sqlite3ExplainPrintf(pVdbe, "%s\n", selectOpName(p->op));
  }
  sqlite3ExplainPrintf(pVdbe, "END");
  sqlite3ExplainPop(pVdbe);
}

/* End of the structure debug printing code
*****************************************************************************/
#endif /* defined(SQLITE_ENABLE_TREE_EXPLAIN) */<|MERGE_RESOLUTION|>--- conflicted
+++ resolved
@@ -629,13 +629,9 @@
   assert( v );
   assert( pEList!=0 );
   hasDistinct = pDistinct ? pDistinct->eTnctType : WHERE_DISTINCT_NOOP;
-<<<<<<< HEAD
   if( pSort && pSort->pOrderBy==0 ) pSort = 0;
   if( pSort==0 && !hasDistinct ){
-=======
-  if( pOrderBy==0 && !hasDistinct ){
     assert( iContinue!=0 );
->>>>>>> a22a75e5
     codeOffset(v, p->iOffset, iContinue);
   }
 
