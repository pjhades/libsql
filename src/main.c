--- conflicted
+++ resolved
@@ -2171,13 +2171,9 @@
                   nocaseCollatingFunc, 0);
 
   /* Parse the filename/URI argument. */
-<<<<<<< HEAD
+  db->openFlags = flags;
   rc = sqlite3ParseUri(
       zVfs, zFilename, &flags, &btflags, &db->pVfs, &zOpen, &zErrMsg);
-=======
-  db->openFlags = flags;
-  rc = sqlite3ParseUri(zVfs, zFilename, &flags, &db->pVfs, &zOpen, &zErrMsg);
->>>>>>> 19432996
   if( rc!=SQLITE_OK ){
     if( rc==SQLITE_NOMEM ) db->mallocFailed = 1;
     sqlite3Error(db, rc, zErrMsg ? "%s" : 0, zErrMsg);
@@ -2186,12 +2182,7 @@
   }
 
   /* Open the backend database driver */
-<<<<<<< HEAD
-  db->openFlags = flags;
   rc = sqlite3BtreeOpen(db->pVfs, zOpen, db, &db->aDb[0].pBt, btflags,
-=======
-  rc = sqlite3BtreeOpen(db->pVfs, zOpen, db, &db->aDb[0].pBt, 0,
->>>>>>> 19432996
                         flags | SQLITE_OPEN_MAIN_DB);
   if( rc!=SQLITE_OK ){
     if( rc==SQLITE_IOERR_NOMEM ){
