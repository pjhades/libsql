--- conflicted
+++ resolved
@@ -111,14 +111,7 @@
     pVfs = sqlite3_vfs_find("memdb");
     pWal = libsql_wal_methods_find(NULL);
     if( pVfs==0 ) return;
-<<<<<<< HEAD
-    pNew = &db->aDb[db->init.iDb];
-    if( pNew->pBt ) sqlite3BtreeClose(pNew->pBt);
-    pNew->pBt = 0;
-    pNew->pSchema = 0;
-    rc = sqlite3BtreeOpen(pVfs, pWal, "x\0", db, &pNew->pBt, 0, SQLITE_OPEN_MAIN_DB);
-=======
-    rc = sqlite3BtreeOpen(pVfs, "x\0", db, &pNewBt, 0, SQLITE_OPEN_MAIN_DB);
+    rc = sqlite3BtreeOpen(pVfs, pWal, "x\0", db, &pNewBt, 0, SQLITE_OPEN_MAIN_DB);
     if( rc==SQLITE_OK ){
       Schema *pNewSchema = sqlite3SchemaGet(db, pNewBt);
       if( pNewSchema ){
@@ -135,7 +128,6 @@
       }
     }
     if( rc ) goto attach_error;
->>>>>>> 072f48e5
   }else{
     /* This is a real ATTACH
     **
