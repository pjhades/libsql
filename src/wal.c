--- conflicted
+++ resolved
@@ -1650,107 +1650,29 @@
 }
 
 /*
-<<<<<<< HEAD
 ** Initialize the contents of the WalCkpt object indicated by the final
 ** argument and begin a checkpoint operation. The CKPT lock must already
 ** be held when this function is called.
-=======
-** The following is guaranteed when this function is called:
-**
-**   a) the WRITER lock is held,
-**   b) the entire log file has been checkpointed, and
-**   c) any existing readers are reading exclusively from the database
-**      file - there are no readers that may attempt to read a frame from
-**      the log file.
-**
-** This function updates the shared-memory structures so that the next
-** client to write to the database (which may be this one) does so by
-** writing frames into the start of the log file.
-**
-** The value of parameter salt1 is used as the aSalt[1] value in the 
-** new wal-index header. It should be passed a pseudo-random value (i.e. 
-** one obtained from sqlite3_randomness()).
-*/
-static void walRestartHdr(Wal *pWal, u32 salt1){
-  volatile WalCkptInfo *pInfo = walCkptInfo(pWal);
-  int i;                          /* Loop counter */
-  u32 *aSalt = pWal->hdr.aSalt;   /* Big-endian salt values */
-  pWal->nCkpt++;
-  pWal->hdr.mxFrame = 0;
-  sqlite3Put4byte((u8*)&aSalt[0], 1 + sqlite3Get4byte((u8*)&aSalt[0]));
-  memcpy(&pWal->hdr.aSalt[1], &salt1, 4);
-  walIndexWriteHdr(pWal);
-  pInfo->nBackfill = 0;
-  pInfo->aReadMark[1] = 0;
-  for(i=2; i<WAL_NREADER; i++) pInfo->aReadMark[i] = READMARK_NOT_USED;
-  assert( pInfo->aReadMark[0]==0 );
-}
-
-/*
-** Copy as much content as we can from the WAL back into the database file
-** in response to an sqlite3_wal_checkpoint() request or the equivalent.
-**
-** The amount of information copies from WAL to database might be limited
-** by active readers.  This routine will never overwrite a database page
-** that a concurrent reader might be using.
-**
-** All I/O barrier operations (a.k.a fsyncs) occur in this routine when
-** SQLite is in WAL-mode in synchronous=NORMAL.  That means that if 
-** checkpoints are always run by a background thread or background 
-** process, foreground threads will never block on a lengthy fsync call.
-**
-** Fsync is called on the WAL before writing content out of the WAL and
-** into the database.  This ensures that if the new content is persistent
-** in the WAL and can be recovered following a power-loss or hard reset.
-**
-** Fsync is also called on the database file if (and only if) the entire
-** WAL content is copied into the database file.  This second fsync makes
-** it safe to delete the WAL since the new content will persist in the
-** database file.
->>>>>>> 8f1eb8a1
 **
 ** Return SQLITE_OK if successful or an error code otherwise.
 */
 static int walCheckpointStart(
   Wal *pWal,                      /* Wal connection */
-<<<<<<< HEAD
   u8 *aBuf,                       /* Page-sized temporary buffer */
   int nBuf,                       /* Size of aBuf[] in bytes */
   int (*xBusy)(void*),            /* Function to call when busy (or NULL) */
-=======
-  int eMode,                      /* One of PASSIVE, FULL or RESTART */
-  int (*xBusy)(void*),            /* Function to call when busy */
->>>>>>> 8f1eb8a1
   void *pBusyArg,                 /* Context argument for xBusyHandler */
   int sync_flags,                 /* Flags for OsSync() (or 0) */
   WalCkpt *p                      /* Allocated object to populate */
 ){
   int rc;                         /* Return code */
-<<<<<<< HEAD
   int i;                          /* Iterator variable */
-=======
-  int szPage;                     /* Database page-size */
-  WalIterator *pIter = 0;         /* Wal iterator context */
-  u32 iDbpage = 0;                /* Next database page to write */
-  u32 iFrame = 0;                 /* Wal frame containing data for iDbpage */
-  u32 mxSafeFrame;                /* Max frame that can be backfilled */
-  u32 mxPage;                     /* Max database page to write */
-  int i;                          /* Loop counter */
-  volatile WalCkptInfo *pInfo;    /* The checkpoint status information */
-
-  szPage = walPagesize(pWal);
-  testcase( szPage<=32768 );
-  testcase( szPage>=65536 );
-  pInfo = walCkptInfo(pWal);
-  if( pInfo->nBackfill>=pWal->hdr.mxFrame ) return SQLITE_OK;
->>>>>>> 8f1eb8a1
 
   memset(p, 0, sizeof(WalCkpt));
   if( pWal->hdr.mxFrame && walPagesize(pWal)!=nBuf ){
     return SQLITE_CORRUPT_BKPT;
   }
 
-<<<<<<< HEAD
   p->szPage = walPagesize(pWal);
   p->pWal = pWal;
   p->aBuf = aBuf;
@@ -1764,11 +1686,6 @@
   rc = walIteratorInit(pWal, &p->pIter);
   if( rc!=SQLITE_OK ) return rc;
   assert( p->pIter );
-=======
-  /* EVIDENCE-OF: R-62920-47450 The busy-handler callback is never invoked
-  ** in the SQLITE_CHECKPOINT_PASSIVE mode. */
-  assert( eMode!=SQLITE_CHECKPOINT_PASSIVE || xBusy==0 );
->>>>>>> 8f1eb8a1
 
   /* Compute in mxSafeFrame the index of the last frame of the WAL that is
   ** safe to write into the database.  Frames beyond mxSafeFrame might
@@ -1913,6 +1830,38 @@
 }
 
 /*
+** The following is guaranteed when this function is called:
+**
+**   a) the WRITER lock is held,
+**   b) the entire log file has been checkpointed, and
+**   c) any existing readers are reading exclusively from the database
+**      file - there are no readers that may attempt to read a frame from
+**      the log file.
+**
+** This function updates the shared-memory structures so that the next
+** client to write to the database (which may be this one) does so by
+** writing frames into the start of the log file.
+**
+** The value of parameter salt1 is used as the aSalt[1] value in the 
+** new wal-index header. It should be passed a pseudo-random value (i.e. 
+** one obtained from sqlite3_randomness()).
+*/
+static void walRestartHdr(Wal *pWal, u32 salt1){
+  volatile WalCkptInfo *pInfo = walCkptInfo(pWal);
+  int i;                          /* Loop counter */
+  u32 *aSalt = pWal->hdr.aSalt;   /* Big-endian salt values */
+  pWal->nCkpt++;
+  pWal->hdr.mxFrame = 0;
+  sqlite3Put4byte((u8*)&aSalt[0], 1 + sqlite3Get4byte((u8*)&aSalt[0]));
+  memcpy(&pWal->hdr.aSalt[1], &salt1, 4);
+  walIndexWriteHdr(pWal);
+  pInfo->nBackfill = 0;
+  pInfo->aReadMark[1] = 0;
+  for(i=2; i<WAL_NREADER; i++) pInfo->aReadMark[i] = READMARK_NOT_USED;
+  assert( pInfo->aReadMark[0]==0 );
+}
+
+/*
 ** Copy as much content as we can from the WAL back into the database file
 ** in response to an sqlite3_wal_checkpoint() request or the equivalent.
 **
@@ -1946,17 +1895,19 @@
 static int walCheckpoint(
   Wal *pWal,                      /* Wal connection */
   int eMode,                      /* One of PASSIVE, FULL or RESTART */
-  int (*xBusyCall)(void*),        /* Function to call when busy */
+  int (*xBusy)(void*),            /* Function to call when busy */
   void *pBusyArg,                 /* Context argument for xBusyHandler */
   int sync_flags,                 /* Flags for OsSync() (or 0) */
   u8 *zBuf,                       /* Temporary buffer to use */
   int nBuf                        /* Size of zBuf in bytes */
 ){
   int rc;                         /* Return code */
-  int (*xBusy)(void*) = 0;        /* Function to call when waiting for locks */
   WalCkpt sC;
 
-  if( eMode!=SQLITE_CHECKPOINT_PASSIVE ) xBusy = xBusyCall;
+  /* EVIDENCE-OF: R-62920-47450 The busy-handler callback is never invoked
+  ** in the SQLITE_CHECKPOINT_PASSIVE mode. */
+  assert( eMode!=SQLITE_CHECKPOINT_PASSIVE || xBusy==0 );
+
   rc = walCheckpointStart(pWal, zBuf, nBuf, xBusy, pBusyArg, sync_flags, &sC);
   if( sC.pIter==0 ) goto walcheckpoint_out;
   assert( rc==SQLITE_OK );
@@ -1975,15 +1926,10 @@
     assert( pWal->writeLock );
     if( sC.pInfo->nBackfill<pWal->hdr.mxFrame ){
       rc = SQLITE_BUSY;
-<<<<<<< HEAD
-    }else if( eMode==SQLITE_CHECKPOINT_RESTART ){
-      assert( sC.mxSafeFrame==pWal->hdr.mxFrame );
-=======
     }else if( eMode>=SQLITE_CHECKPOINT_RESTART ){
       u32 salt1;
       sqlite3_randomness(4, &salt1);
-      assert( mxSafeFrame==pWal->hdr.mxFrame );
->>>>>>> 8f1eb8a1
+      assert( sC.mxSafeFrame==pWal->hdr.mxFrame );
       rc = walBusyLock(pWal, xBusy, pBusyArg, WAL_READ_LOCK(1), WAL_NREADER-1);
       if( rc==SQLITE_OK ){
         if( eMode==SQLITE_CHECKPOINT_TRUNCATE ){
@@ -3189,15 +3135,7 @@
 
   /* Copy data from the log to the database file. */
   if( rc==SQLITE_OK ){
-<<<<<<< HEAD
-    rc = walCheckpoint(pWal, eMode2, xBusy, pBusyArg, sync_flags, zBuf, nBuf);
-=======
-    if( pWal->hdr.mxFrame && walPagesize(pWal)!=nBuf ){
-      rc = SQLITE_CORRUPT_BKPT;
-    }else{
-      rc = walCheckpoint(pWal, eMode2, xBusy2, pBusyArg, sync_flags, zBuf);
-    }
->>>>>>> 8f1eb8a1
+    rc = walCheckpoint(pWal, eMode2, xBusy2, pBusyArg, sync_flags, zBuf, nBuf);
 
     /* If no error occurred, set the output variables. */
     if( rc==SQLITE_OK || rc==SQLITE_BUSY ){
